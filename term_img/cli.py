"""term-img's CLI Implementation"""

import argparse
import logging as _logging
import os
import sys
from multiprocessing import Event as mp_Event, Process, Queue as mp_Queue, Value
from operator import mul, setitem
from os.path import abspath, basename, exists, isdir, isfile, islink, realpath
from queue import Empty, Queue
from threading import Thread, current_thread
from time import sleep
from typing import Any, Callable, Dict, Generator, List, Optional, Tuple, Union
from urllib.parse import urlparse

import PIL
import requests

from . import __version__, logging, notify, set_font_ratio, tui
from .config import config_options, font_ratio, max_pixels, user_dir
from .exceptions import InvalidSize, URLNotFoundError
from .exit_codes import FAILURE, INVALID_ARG, INVALID_SIZE, NO_VALID_SOURCE, SUCCESS
from .image import _ALPHA_THRESHOLD, TermImage
from .logging import init_log, log, log_exception
from .tui.widgets import Image


def check_dir(
    dir: str, prev_dir: str = "..", *, _links: List[Tuple[str]] = None
) -> Optional[Dict[str, Union[bool, Dict[str, Union[bool, dict]]]]]:
    """Scan *dir* (and sub-directories, if '--recursive' was specified)
    and build the tree of directories [recursively] containing readable images.

    Args:
        - dir: Path to directory to be scanned.
        - prev_dir: Path (absolute or relative to *dir*) to set as working directory
          after scannning *dir* (default:  parent directory of *dir*).
        - _links: Tracks all symlinks from a *source* up **till** a subdirectory.

    Returns:
        - `None` if *dir* contains no readable images [recursively].
        - A dict representing the resulting directory tree whose items are:
          - a "/" key mapped to a ``True``. if *dir* contains image files
          - a directory name mapped to a dict of the same structure, for each non-empty
            sub-directory of *dir*

    NOTE:
        - If '--hidden' was specified, hidden (.[!.]*) images and subdirectories are
          considered.
        - `_depth` should always be initialized, at the module level, before calling
          this function.
    """
    global _depth

    _depth += 1
    try:
        os.chdir(dir)
    except OSError:
        log_exception(
            f"Could not access '{abspath(dir)}{os.sep}'",
            logger,
            direct=True,
        )
        return

    # Some directories can be changed to but cannot be listed
    try:
        entries = os.scandir()
    except OSError:
        log_exception(
            f"Could not get the contents of '{abspath('.')}{os.sep}'",
            logger,
            direct=True,
        )
        os.chdir(prev_dir)
        return

    empty = True
    content = {}
    for entry in entries:
        if not SHOW_HIDDEN and entry.name.startswith("."):
            continue
        try:
            is_file = entry.is_file()
            is_dir = entry.is_dir()
        except OSError:
            continue

        if is_file:
            if empty:
                try:
                    PIL.Image.open(entry.name)
                    empty = False
                    if not RECURSIVE:
                        break
                except Exception:
                    pass
        elif RECURSIVE and is_dir:
            if _depth > MAX_DEPTH:
                if not empty:
                    break
                continue

            result = None
            try:
                if entry.is_symlink():
                    path = realpath(entry)

                    # Eliminate cyclic symlinks
                    if os.getcwd().startswith(path) or (
                        _links and any(link[0].startswith(path) for link in _links)
                    ):
                        continue

                    if _source and _free_checkers.value:
                        _dir_queue.put((_source, _links.copy(), abspath(entry), _depth))
                    else:
                        _links.append((abspath(entry), path))
                        del path
                        # Return to the link's parent rather than the linked directory's
                        # parent
                        result = check_dir(entry.name, os.getcwd(), _links=_links)
                        _links.pop()
                else:
                    if _source and _free_checkers.value:
                        _dir_queue.put((_source, _links.copy(), abspath(entry), _depth))
                    else:
                        result = check_dir(entry.name, _links=_links)
            except OSError:
                pass

            if result:
                content[entry.name] = result

    # '/' is an invalid file/directory name on major platforms.
    # On platforms with root directory '/', it can never be the content of a directory.
    if not empty:
        content["/"] = True

    os.chdir(prev_dir)
    _depth -= 1
    return content or None


def check_dirs(
    checker_no: int,
    content_queue: mp_Queue,
    content_updated: mp_Event,
    dir_queue: mp_Queue,
    progress_queue: mp_Queue,
    progress_updated: mp_Event,
    free_checkers: Value,
    globals_: Dict[str, Any],
) -> None:
    """Checks a directory source in a newly **spawned** child process.

    Intended as the *target* of a **spawned** process to parallelize directory checks.
    """
    from .logging_multi import redirect_logs

<<<<<<< HEAD
    globals().update(globals_)
    redirect_logs()
=======
    global _depth, _source

    globals().update(globals_, _free_checkers=free_checkers, _dir_queue=dir_queue)
    redirect_logs(logger)
>>>>>>> ec4e8b2e

    logger.debug("Starting")

    while True:
        try:
            source, links, subdir, _depth = dir_queue.get_nowait()
        except Empty:
            progress_updated.wait()
            progress_queue.put((checker_no, NO_CHECK))
            with free_checkers:
                free_checkers.value += 1
            try:
                source, links, subdir, _depth = dir_queue.get()
            except KeyboardInterrupt:
                return
            finally:
                with free_checkers:
                    free_checkers.value -= 1
        except KeyboardInterrupt:
            progress_queue.put((checker_no, NO_CHECK))
            return

        if not subdir:
            break

        _source = source or subdir
        if not source:
            log(f"Checking {subdir!r}", logger, verbose=True)

        content_path = get_content_path(source, links, subdir)
        if islink(subdir):
            links.append((subdir, realpath(subdir)))
        progress_updated.wait()
        progress_queue.put((checker_no, (source, content_path, _depth)))
        result = None
        try:
            result = check_dir(subdir, _links=links)
        except KeyboardInterrupt:
            # Will be re-checked by another checker since this checker dies
            return
        except Exception:
            log_exception(f"Checking {content_path!r} failed", logger, direct=True)
        finally:
            content_updated.wait()
            content_queue.put((source, content_path, result))

    logger.debug("Exiting")


def get_content_path(source: str, links: List[Tuple[str]], subdir: str) -> str:
    """Returns the original path from *source* to *subdir*, collapsing all symlinks
    in-between.
    """
    if not (source and links):
        return subdir

    links = iter(links)
    absolute, prev_real = next(links)
    path = source + absolute[len(source) :]
    for absolute, real in links:
        path += absolute[len(prev_real) :]
        prev_real = real
    path += subdir[len(prev_real) :]

    return path


def get_links(source: str, subdir: str) -> List[Tuple[str, str]]:
    """Returns a list of all symlinks (and the directories they point to) between
    *source* and *subdir*.
    """
    if not source:
        return [(subdir, realpath(subdir))] if islink(subdir) else []

    links = [(source, realpath(source))] if islink(source) else []
    # Strips off the basename in case it's a link
    path = os.path.dirname(subdir[len(source) + 1 :])
    if path:
        cwd = os.getcwd()
        os.chdir(source)
        for dir in path.split(os.sep):
            if islink(dir):
                links.append((abspath(dir), realpath(dir)))
            os.chdir(dir)
        os.chdir(cwd)

    return links


def manage_checkers(
    dir_queue: Union[Queue, mp_Queue],
    contents: Dict[str, Union[bool, Dict]],
    images: List[Tuple[str, Generator]],
) -> None:
    """Manages the processing of directory sources in parallel using multiple processes.

    If multiprocessing is not supported on the host platform, the sources are processed
    serially in the current thread of execution, after all file sources have been
    processed.
    """
    global _depth

    def process_result(
        source: str,
        subdir: str,
        result: Union[None, bool, Dict[str, Union[bool, Dict]]],
        n: int = -1,
    ) -> None:
        if n > -1:
            exitcode = -checkers[n].exitcode
            log(
                f"Checker-{n} was terminated "
                + (f"by signal {exitcode} " if exitcode else "")
                + (f"while checking {subdir!r}" if subdir else ""),
                logger,
                _logging.ERROR,
                direct=False,
            )
            if subdir:
                dir_queue.put(
                    (
                        source,
                        get_links(source, subdir),
                        os.path.join(
                            realpath(os.path.dirname(subdir)), basename(subdir)
                        ),
                        result,
                    )
                )
            return

        if result:
            if source not in contents:
                contents[source] = {}
            update_contents(source, contents[source], subdir, result)
        elif not source and subdir not in contents:
            # Marks a potentially empty source
            # If the source is actually empty the dict stays empty
            contents[subdir] = {}

    if logging.MULTI and args.checkers > 1:
        content_queue = mp_Queue()
        content_updated = mp_Event()
        progress_queue = mp_Queue()
        progress_updated = mp_Event()
        free_checkers = Value("i")
        globals_ = {
            name: globals()[name] for name in ("MAX_DEPTH", "RECURSIVE", "SHOW_HIDDEN")
        }

        checkers = [
            Process(
                name=f"Checker-{n}",
                target=check_dirs,
                args=(
                    n,
                    content_queue,
                    content_updated,
                    dir_queue,
                    progress_queue,
                    progress_updated,
                    free_checkers,
                    globals_,
                ),
            )
            for n in range(args.checkers)
        ]

        for checker in checkers:
            checker.start()

        try:
            contents[""] = contents
            content_updated.set()
            checks_in_progress = [NO_CHECK] * args.checkers
            progress_updated.set()

            # Wait until at least one checker starts processing a directory
            setitem(checks_in_progress, *progress_queue.get())

            while any(checks_in_progress) and (
                any(check and check != NO_CHECK for check in checks_in_progress)
                or not dir_queue.sources_finished
                or not dir_queue.empty()
                or not progress_queue.empty()
                or not content_queue.empty()
            ):
                content_updated.clear()
                while not content_queue.empty():
                    process_result(*content_queue.get())
                content_updated.set()

                progress_updated.clear()
                while not progress_queue.empty():
                    setitem(checks_in_progress, *progress_queue.get())
                progress_updated.set()

                for n, checker in enumerate(checkers):
                    if checks_in_progress[n] and not checker.is_alive():
                        # Ensure it's actually the last source processed by the dead
                        # process that's taken into account.
                        progress_updated.clear()
                        while not progress_queue.empty():
                            setitem(checks_in_progress, *progress_queue.get())
                        progress_updated.set()

                        if checks_in_progress[n]:  # Externally terminated
                            process_result(*checks_in_progress[n], n)
                            checks_in_progress[n] = None

                sleep(0.01)  # Allow queue sizes to be updated
        finally:
            if not any(checks_in_progress):
                logging.log(
                    "Checking directory sources failed; all checkers were terminated",
                    logger,
                    _logging.ERROR,
                )
                contents.clear()
                return

            for check in checks_in_progress:
                if check:
                    dir_queue.put((None,) * 4)
            for checker in checkers:
                checker.join()
            del contents[""]
            for source, result in tuple(contents.items()):
                if result:
                    images.append((source, ...))
                else:
                    del contents[source]
                    logging.log(f"{source!r} is empty", logger)
    else:
        current_thread.name = "Checker"

        _, links, source, _depth = dir_queue.get()
        while source:
            log(f"Checking {source!r}", logger, verbose=True)
            if islink(source):
                links.append((source, realpath(source)))
            result = False
            try:
                result = check_dir(source, os.getcwd(), _links=links)
            except Exception:
                log_exception(f"Checking {source!r} failed", logger, direct=True)
            finally:
                if result:
                    source = abspath(source)
                    contents[source] = result
                    images.append((source, ...))
                elif result is None:
                    log(f"{source!r} is empty", logger)
            _, links, source, _depth = dir_queue.get()


def update_contents(
    dir: str,
    contents: Dict[str, Union[bool, Dict]],
    subdir: str,
    subcontents: Dict[str, Union[bool, Dict]],
):
    """Updates a directory's content tree with the content tree of a subdirectory."""

    def update_dict(base: dict, update: dict):
        for key in update:
            # "/" can be in *base* if the directory's parent was re-checked
            if key in base and key != "/":
                update_dict(base[key], update[key])
            else:
                base[key] = update[key]

    path = subdir[len(dir) + 1 :].split(os.sep) if dir else [subdir]
    target = path.pop()

    path_iter = iter(path)
    for branch in path_iter:
        try:
            contents = contents[branch]
        except KeyError:
            contents[branch] = {}
            contents = contents[branch]
            break
    for branch in path_iter:
        contents[branch] = {}
        contents = contents[branch]
    if target in contents:
        update_dict(contents[target], subcontents)
    else:
        contents[target] = subcontents


def get_urls(
    url_queue: Queue,
    images: List[Tuple[str, Image]],
) -> None:
    """Processes URL sources from a/some separate thread(s)"""
    source = url_queue.get()
    while not interrupted.is_set() and source:
        log(f"Getting image from {source!r}", logger, verbose=True)
        try:
            images.append((basename(source), Image(TermImage.from_url(source))))
        # Also handles `ConnectionTimeout`
        except requests.exceptions.ConnectionError:
            log(f"Unable to get {source!r}", logger, _logging.ERROR)
        except URLNotFoundError as e:
            log(str(e), logger, _logging.ERROR)
        except PIL.UnidentifiedImageError as e:
            log(str(e), logger, _logging.ERROR)
        except Exception:
            log_exception(f"Getting {source!r} failed", logger, direct=True)
        else:
            log(f"Done getting {source!r}", logger, verbose=True)
        source = url_queue.get()


def open_files(
    file_queue: Queue,
    images: List[Tuple[str, Image]],
) -> None:
    source = file_queue.get()
    while not interrupted.is_set() and source:
        log(f"Opening {source!r}", logger, verbose=True)
        try:
            images.append((source, Image(TermImage.from_file(source))))
        except PIL.UnidentifiedImageError as e:
            log(str(e), logger, _logging.ERROR)
        except OSError as e:
            log(f"Could not read {source!r}: {e}", logger, _logging.ERROR)
        except Exception:
            log_exception(f"Opening {source!r} failed", logger, direct=True)
        source = file_queue.get()


def main() -> None:
    """CLI execution sub-entry-point"""
    global args, url_images, MAX_DEPTH, RECURSIVE, SHOW_HIDDEN

    def check_arg(
        name: str,
        check: Callable[[Any], Any],
        msg: str,
        exceptions: Tuple[Exception] = None,
        *,
        fatal: bool = True,
    ) -> bool:
        """Performs generic argument value checks and outputs the given message if the
        argument value is invalid.

        Returns:
            ``True`` if valid, otherwise ``False``.

        If *exceptions* is :
          - not given or ``None``, the argument is invalid only if ``check(arg)``
            returns a falsy value.
          - given, the argument is invalid if ``check(arg)`` raises one of the given
            exceptions. It's also invalid if it raises any other exception but the
            error message is different.
        """
        value = getattr(args, name)
        if exceptions:
            valid = False
            try:
                check(value)
                valid = True
            except exceptions:
                pass
            except Exception:
                log_exception(
                    f"--{name.replace('_', '-')}: Invalid! See the logs",
                    direct=True,
                    fatal=True,
                )
        else:
            valid = check(value)

        if not valid:
            notify.notify(
                f"--{name.replace('_', '-')}: {msg} (got: {value!r})",
                level=notify.CRITICAL if fatal else notify.ERROR,
            )

        return bool(valid)

    parser = argparse.ArgumentParser(
        prog="term-img",
        formatter_class=argparse.RawDescriptionHelpFormatter,
        description="Display/Browse images in a terminal",
        epilog=""" \

'--' should be used to separate positional arguments that begin with an '-' \
from options/flags, to avoid ambiguity.
For example, `$ term-img [options] -- -image.jpg --image.png`

NOTES:
  1. The displayed image uses HEIGHT/2 lines, while the number of columns is dependent
     on the WIDTH and the FONT RATIO.
     The auto sizing is calculated such that the image always fits into the available
     terminal size (i.e terminal size minus allowances) except when `-S` is
     specified, which allows the image height to go beyond the terminal height.
  2. The size is multiplied by the scale on each axis respectively before the image
     is rendered. A scale value must be such that 0.0 < value <= 1.0.
  3. In CLI mode, only image sources are used, directory sources are skipped.
     Animated images are displayed only when animation is disabled (with `--no-anim`)
     or there's only one image source.
  4. Any image having more pixels than the specified maximum will be:
     - skipped, in CLI mode, if '--max-pixels-cli' is specified.
     - replaced, in TUI mode, with a placeholder when displayed but can still be forced
       to display or viewed externally.
     Note that increasing this will have adverse effects on performance.
  5. Frames will not be cached for any animation with more frames than this value.
     Memory usage depends on the frame count per image, not this maximum count.
  6. Any event with a level lower than the specified one is not reported.
  7. Supports all image formats supported by `PIL.Image.open()`.
""",
        add_help=False,  # '-h' is used for HEIGHT
        allow_abbrev=False,  # Allow clustering of short options in 3.7
    )

    # General
    general = parser.add_argument_group("General Options")

    general.add_argument(
        "--help",
        action="help",
        help="Show this help message and exit",
    )
    general.add_argument(
        "--version",
        action="version",
        version=__version__,
        help="Show the program version and exit",
    )
    general.add_argument(
        "-F",
        "--font-ratio",
        type=float,
        metavar="N",
        default=font_ratio,
        help=(
            "Specify the width-to-height ratio of a character cell in your terminal "
            f"for proper image scaling (default: {font_ratio})"
        ),
    )

    anim_options = parser.add_argument_group("Animation Options (General)")
    anim_options.add_argument(
        "-f",
        "--frame-duration",
        type=float,
        metavar="N",
        help=(
            "Specify the time (in seconds) between frames for all animated images "
            "(default: Determined per image from it's metadata OR 0.1)"
        ),
    )
    anim_options.add_argument(
        "-R",
        "--repeat",
        type=int,
        default=-1,
        metavar="N",
        help=(
            "Number of times to repeat all frames of an animated image; A negative "
            "count implies an infinite loop (default: -1)"
        ),
    )

    anim_cache_options = anim_options.add_mutually_exclusive_group()
    anim_cache_options.add_argument(
        "--anim-cache",
        type=int,
        default=100,
        metavar="N",
        help=(
            "Maximum frame count for animation frames to be cached (Better performance "
            "at the cost of memory) (default: 100) [5]"
        ),
    )
    anim_cache_options.add_argument(
        "--cache-all-anim",
        action="store_true",
        help=(
            "Cache frames for all animations (Beware, uses up a lot of memory for "
            "animated images with very high frame count)"
        ),
    )
    anim_cache_options.add_argument(
        "--cache-no-anim",
        action="store_true",
        help="Disable frame caching (Less memory usage but reduces performance)",
    )

    anim_options.add_argument(
        "--no-anim",
        action="store_true",
        help=(
            "Disable image animation. Animated images are displayed as just their "
            "first frame."
        ),
    )

    mode_options = general.add_mutually_exclusive_group()
    mode_options.add_argument(
        "--cli",
        action="store_true",
        help=(
            "Do not the launch the TUI, instead draw all image sources "
            "to the terminal directly [3]"
        ),
    )
    mode_options.add_argument(
        "--tui",
        action="store_true",
        help="Always launch the TUI, even for a single image",
    )

    _alpha_options = parser.add_argument_group(
        "Transparency Options (General)",
        "NOTE: These are mutually exclusive",
    )
    alpha_options = _alpha_options.add_mutually_exclusive_group()
    alpha_options.add_argument(
        "--no-alpha",
        action="store_true",
        help="Disable image transparency (i.e black background)",
    )
    alpha_options.add_argument(
        "-A",
        "--alpha",
        type=float,
        metavar="N",
        default=_ALPHA_THRESHOLD,
        help=(
            "Alpha ratio above which pixels are taken as opaque (0 <= x < 1) "
            f"(default: {_ALPHA_THRESHOLD:f})"
        ),
    )
    alpha_options.add_argument(
        "-b",
        "--alpha-bg",
        metavar="COLOR",
        help=(
            "Hex color (without '#') with which transparent backgrounds should be "
            "replaced"
        ),
    )

    # CLI-only
    cli_options = parser.add_argument_group(
        "CLI-only Options",
        "These options apply only when there is just one valid image source",
    )

    size_options = cli_options.add_mutually_exclusive_group()
    size_options.add_argument(
        "-w",
        "--width",
        type=int,
        metavar="N",
        help="Width of the image to be rendered (default: auto) [1]",
    )
    size_options.add_argument(
        "-h",
        "--height",
        type=int,
        metavar="N",
        help="Height of the image to be rendered (default: auto) [1]",
    )
    cli_options.add_argument(
        "--h-allow",
        type=int,
        default=0,
        metavar="N",
        help=(
            "Horizontal allowance i.e minimum number of columns to leave unused "
            "(default: 0)"
        ),
    )
    cli_options.add_argument(
        "--v-allow",
        type=int,
        default=2,
        metavar="N",
        help=(
            "Vertical allowance i.e minimum number of lines to leave unused "
            "(default: 2)"
        ),
    )
    cli_options.add_argument(
        "-S",
        "--scroll",
        action="store_true",
        help=(
            "Allow the image height to go beyond the terminal height. "
            "Not needed when `--fit-to-width` is specified."
        ),
    )
    size_options.add_argument(
        "--fit-to-width",
        action="store_true",
        help=(
            "Automatically fit the image to the available terminal width. "
            "`--v-allow` has no effect i.e vertical allowance is overriden."
        ),
    )
    cli_options.add_argument(
        "-O",
        "--oversize",
        action="store_true",
        help=(
            "Allow the image size to go beyond the terminal size "
            "(To be used with `-w` or `-h`)"
        ),
    )
    cli_options.add_argument(
        "-s",
        "--scale",
        type=float,
        metavar="N",
        help="Scale of the image to be rendered (overrides `-x` and `-y`) [2]",
    )
    cli_options.add_argument(
        "-x",
        "--scale-x",
        type=float,
        metavar="N",
        default=1.0,
        help="x-axis scale of the image to be rendered (default: 1.0) [2]",
    )
    cli_options.add_argument(
        "-y",
        "--scale-y",
        type=float,
        metavar="N",
        default=1.0,
        help="y-axis scale of the image to be rendered (default: 1.0) [2]",
    )
    cli_options.add_argument(
        "--max-pixels-cli",
        action="store_true",
        help=("Apply '--max-pixels' in CLI mode"),
    )

    align_options = parser.add_argument_group("Alignment Options (CLI-only)")
    align_options.add_argument(
        "--no-align",
        action="store_true",
        help=(
            "Output image without alignment or padding. "
            "Overrides all other alignment options"
        ),
    )
    align_options.add_argument(
        "-H",
        "--h-align",
        choices=("left", "center", "right"),
        help="Horizontal alignment (default: center)",
    )
    align_options.add_argument(
        "--pad-width",
        metavar="N",
        type=int,
        help=(
            "No of columns within which to align the image "
            "(default: terminal width, minus horizontal allowance)"
        ),
    )
    align_options.add_argument(
        "-V",
        "--v-align",
        choices=("top", "middle", "bottom"),
        help="Vertical alignment (default: middle)",
    )
    align_options.add_argument(
        "--pad-height",
        metavar="N",
        type=int,
        help=(
            "No of lines within which to align the image "
            "(default: terminal height, minus vertical allowance)"
        ),
    )

    # TUI-only
    tui_options = parser.add_argument_group(
        "TUI-only Options",
        (
            "These options apply only when there is at least one valid directory source"
            "or multiple valid sources"
        ),
    )

    tui_options.add_argument(
        "-a",
        "--all",
        action="store_true",
        help="Inlcude hidden file and directories",
    )
    tui_options.add_argument(
        "-r",
        "--recursive",
        action="store_true",
        help="Scan for local images recursively",
    )
    tui_options.add_argument(
        "-d",
        "--max-depth",
        type=int,
        metavar="N",
        default=sys.getrecursionlimit() - 50,
        help=f"Maximum recursion depth (default: {sys.getrecursionlimit() - 50})",
    )

    # Performance
    perf_options = parser.add_argument_group("Performance Options (General)")
    perf_options.add_argument(
        "--max-pixels",
        type=int,
        metavar="N",
        default=max_pixels,
        help=(
            "Maximum amount of pixels in images to be displayed "
            f"(default: {max_pixels}) [4]"
        ),
    )

    default_checkers = max(
        (
            len(os.sched_getaffinity(0))
            if hasattr(os, "sched_getaffinity")
            else os.cpu_count() or 0
        )
        - 1,
        2,
    )
    perf_options.add_argument(
        "--checkers",
        type=int,
        metavar="N",
        default=default_checkers,
        help=(
            "Maximum number of sub-processes for checking directory sources "
            f"(default: {default_checkers})"
        ),
    )
    perf_options.add_argument(
        "--getters",
        type=int,
        metavar="N",
        default=4,
        help="Number of threads for downloading images from URL sources (default: 4)",
    )
    perf_options.add_argument(
        "--grid-renderers",
        type=int,
        metavar="N",
        default=1,
        help="Number of subprocesses for rendering grid cells (default: 1)",
    )
    perf_options.add_argument(
        "--no-multi",
        action="store_true",
        help="Disable multiprocessing",
    )

    # Logging
    log_options_ = parser.add_argument_group(
        "Logging Options",
        "NOTE: These are mutually exclusive",
    )
    log_options = log_options_.add_mutually_exclusive_group()

    log_file = os.path.join(user_dir, "term_img.log")
    log_options_.add_argument(
        "-l",
        "--log",
        metavar="FILE",
        default=log_file,
        help=f"Specify a file to write logs to (default: {log_file})",
    )
    log_options.add_argument(
        "--log-level",
        metavar="LEVEL",
        choices=("DEBUG", "INFO", "WARNING", "ERROR", "CRITICAL"),
        default="WARNING",
        help=(
            "Set logging level to any of DEBUG, INFO, WARNING, ERROR, CRITICAL "
            "(default: WARNING) [6]"
        ),
    )
    log_options.add_argument(
        "-q",
        "--quiet",
        action="store_true",
        help="No notifications, except fatal errors",
    )
    log_options.add_argument(
        "-v",
        "--verbose",
        action="store_true",
        help="More detailed event reporting. Also sets logging level to INFO",
    )
    log_options.add_argument(
        "--verbose-log",
        action="store_true",
        help="Like --verbose but only applies to the log file",
    )
    log_options.add_argument(
        "--debug",
        action="store_true",
        help="Implies --log-level=DEBUG with verbosity",
    )

    # Positional
    parser.add_argument(
        "sources",
        nargs="+",
        metavar="source",
        help="Path(s) to local image(s) and/or directory(s) OR URLs",
    )

    args = parser.parse_args()
    MAX_DEPTH = args.max_depth
    RECURSIVE = args.recursive
    SHOW_HIDDEN = args.all

    init_log(
        args.log,
        getattr(_logging, args.log_level),
        args.debug,
        args.no_multi,
        args.quiet,
        args.verbose,
        args.verbose_log,
    )
    if not logging.QUIET:
        notify.loading_indicator.start()

    for details in (
        ("checkers", lambda x: x >= 0, "Number of checkers must be non-negative"),
        ("getters", lambda x: x > 0, "Number of getters must be greater than zero"),
        (
            "grid_renderers",
            lambda x: x >= 0,
            "Number of grid renderers must be non-negative",
        ),
        (
            "max_depth",
            lambda x: x > 0,
            "Maximum recursion depth must be greater than zero",
        ),
        (
            "max_depth",
            lambda x: (
                x + 50 > sys.getrecursionlimit() and sys.setrecursionlimit(x + 50)
            ),
            "Maximum recursion depth too high",
            (RecursionError, OverflowError),
        ),
        ("repeat", lambda x: x != 0, "Repeat count must be non-zero"),
        ("anim_cache", lambda x: x > 0, "Frame count must be greater than zero"),
    ):
        if not check_arg(*details):
            return INVALID_ARG

    for name, is_valid in config_options.items():
        var_name = name.replace(" ", "_")
        value = getattr(args, var_name, None)
        # Not all config options have corresponding command-line arguments
        if value is not None and not is_valid(value):
            notify.notify(
                f"Invalid {name} (got: {value})... Using config value.",
                level=notify.ERROR,
            )
            setattr(args, var_name, globals()[var_name])

    set_font_ratio(args.font_ratio)

    log("Processing sources", logger, loading=True)

    file_images, url_images, dir_images = [], [], []
    contents = {}
    sources = [abspath(source) if exists(source) else source for source in args.sources]
    unique_sources = set()

    url_queue = Queue()
    getters = [
        Thread(
            target=get_urls,
            args=(url_queue, url_images),
            name=f"Getter-{n}",
            daemon=True,
        )
        for n in range(1, args.getters + 1)
    ]
    for getter in getters:
        getter.start()

    file_queue = Queue()
    opener = Thread(
        target=open_files,
        args=(file_queue, file_images),
        name="Opener",
        daemon=True,
    )
    opener.start()

    os_is_unix = sys.platform not in {"win32", "cygwin"}

    if os_is_unix:
        dir_queue = mp_Queue() if logging.MULTI and args.checkers > 1 else Queue()
        dir_queue.sources_finished = False
        check_manager = Thread(
            target=manage_checkers,
            args=(dir_queue, contents, dir_images),
            name="CheckManager",
            daemon=True,
        )
        check_manager.start()

    for source in sources:
        if source in unique_sources:
            log(f"Source repeated: {source!r}", logger, verbose=True)
            continue
        unique_sources.add(source)

        if all(urlparse(source)[:3]):  # Is valid URL
            url_queue.put(source)
        elif isfile(source):
            file_queue.put(source)
        elif isdir(source):
            if args.cli:
                log(f"Skipping directory {source!r}", logger, verbose=True)
                continue
            if not os_is_unix:
                dir_images = True
                continue
            dir_queue.put(("", [], source, 0))
        else:
            log(f"{source!r} is invalid or does not exist", logger, _logging.ERROR)

    # Signal end of sources
    for _ in range(args.getters):
        url_queue.put(None)
    file_queue.put(None)
    if os_is_unix:
        if logging.MULTI and args.checkers > 1:
            dir_queue.sources_finished = True
        else:
            dir_queue.put((None,) * 4)

    for getter in getters:
        getter.join()
    opener.join()
    if os_is_unix:
        check_manager.join()

    notify.stop_loading()
    while notify.is_loading():
        pass

    if not os_is_unix and dir_images:
        log(
            "Directory sources skipped, not supported on Windows!",
            logger,
            _logging.ERROR,
        )
        dir_images = []

    log("... Done!", logger)

    images = file_images + url_images + dir_images
    if not images:
        log("No valid source!", logger)
        return NO_VALID_SOURCE

    if args.cli or (
        not args.tui and len(images) == 1 and isinstance(images[0][1], Image)
    ):
        log("Running in CLI mode", logger, direct=False)

        show_name = len(args.sources) > 1
        err = False
        for entry in images:
            image = entry[1]._image
            if args.max_pixels_cli and mul(*image._original_size) > args.max_pixels:
                log(
                    f"Has more than the maximum pixel-count, skipping: {entry[0]!r}",
                    logger,
                    level=_logging.WARNING,
                    verbose=True,
                )
                continue

            if not args.no_anim and image._is_animated and len(images) > 1:
                log(f"Skipping animated image: {entry[0]!r}", logger, verbose=True)
                continue

            if show_name:
                notify.notify("\n" + basename(entry[0]) + ":")
            try:
                image.set_size(
                    args.width,
                    args.height,
                    args.h_allow,
                    args.v_allow,
                    fit_to_width=args.fit_to_width,
                )
                image.scale = (
                    (args.scale_x, args.scale_y) if args.scale is None else args.scale
                )
                if args.frame_duration:
                    image.frame_duration = args.frame_duration

                image.draw(
                    *(
                        (None, 1, None, 1)
                        if args.no_align
                        else (
                            args.h_align,
                            args.pad_width,
                            args.v_align,
                            args.pad_height,
                        )
                    ),
                    (
                        None
                        if args.no_alpha
                        else args.alpha_bg and "#" + args.alpha_bg or args.alpha
                    ),
                    scroll=args.scroll,
                    animate=not args.no_anim,
                    repeat=args.repeat,
                    cached=(
                        not args.cache_no_anim
                        and (args.cache_all_anim or args.anim_cache)
                    ),
                    check_size=not args.oversize,
                )

            # Handles `ValueError` and `.exceptions.InvalidSize`
            # raised by `TermImage.set_size()`, scaling value checks
            # or padding width/height checks.
            except ValueError as e:
                if isinstance(e, InvalidSize):
                    notify.notify(str(e), level=notify.CRITICAL)
                    err = True
                else:
                    log(str(e), logger, _logging.CRITICAL)
                    return FAILURE
        if err:
            return INVALID_SIZE
    elif os_is_unix:
        notify.end_loading()
        tui.init(args, images, contents)
    else:
        log(
            "The TUI is not supported on Windows! Try with `--cli`.",
            logger,
            _logging.CRITICAL,
        )
        return FAILURE

    return SUCCESS


NO_CHECK = (None,) * 3
logger = _logging.getLogger(__name__)

# Set from within `.__main__.main()`
interrupted = None

# Used by `check_dir()`
_depth = None

# Set from within `check_dirs()`; Hence, only set in "Checker-?" processes
_dir_queue = None
_free_checkers = None
_source = None

# Set from within `main()`
MAX_DEPTH = None
RECURSIVE = None
SHOW_HIDDEN = None
# # Used in other modules
args = None
url_images = None<|MERGE_RESOLUTION|>--- conflicted
+++ resolved
@@ -158,15 +158,10 @@
     """
     from .logging_multi import redirect_logs
 
-<<<<<<< HEAD
-    globals().update(globals_)
+    global _depth, _source
+
+    globals().update(globals_, _free_checkers=free_checkers, _dir_queue=dir_queue)
     redirect_logs()
-=======
-    global _depth, _source
-
-    globals().update(globals_, _free_checkers=free_checkers, _dir_queue=dir_queue)
-    redirect_logs(logger)
->>>>>>> ec4e8b2e
 
     logger.debug("Starting")
 
