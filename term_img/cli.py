"""term-img's CLI Implementation"""

import argparse
import logging as _logging
import os
import sys
from multiprocessing import Event as mp_Event, Process, Queue as mp_Queue, Value
from operator import mul, setitem
from os.path import abspath, basename, exists, isdir, isfile, islink, realpath
from queue import Empty, Queue
from threading import Thread, current_thread
from time import sleep
from typing import Any, Callable, Dict, Generator, List, Optional, Tuple, Union
from urllib.parse import urlparse

import PIL
import requests

from . import __version__, logging, notify, set_font_ratio, tui
from .config import config_options, font_ratio, max_pixels, user_dir
from .exceptions import InvalidSize, URLNotFoundError
from .exit_codes import FAILURE, INVALID_ARG, INVALID_SIZE, NO_VALID_SOURCE, SUCCESS
from .image import _ALPHA_THRESHOLD, TermImage
from .logging import init_log, log, log_exception
from .tui.widgets import Image


def check_dir(
    dir: str, prev_dir: str = "..", *, _links: List[Tuple[str]] = None
) -> Optional[Dict[str, Union[bool, Dict[str, Union[bool, dict]]]]]:
    """Scan *dir* (and sub-directories, if '--recursive' was specified)
    and build the tree of directories [recursively] containing readable images.

    Args:
        - dir: Path to directory to be scanned.
        - prev_dir: Path (absolute or relative to *dir*) to set as working directory
          after scannning *dir* (default:  parent directory of *dir*).
        - _links: Tracks all symlinks from a *source* up **till** a subdirectory.

    Returns:
        - `None` if *dir* contains no readable images [recursively].
        - A dict representing the resulting directory tree whose items are:
          - a "/" key mapped to a ``True``. if *dir* contains image files
          - a directory name mapped to a dict of the same structure, for each non-empty
            sub-directory of *dir*

    NOTE:
        - If '--hidden' was specified, hidden (.[!.]*) images and subdirectories are
          considered.
        - `_depth` should always be initialized, at the module level, before calling
          this function.
    """
    global _depth

    _depth += 1
    try:
        os.chdir(dir)
    except OSError:
        log_exception(
            f"Could not access '{abspath(dir)}{os.sep}'",
            logger,
            direct=True,
        )
        return

    # Some directories can be changed to but cannot be listed
    try:
        entries = os.scandir()
    except OSError:
        log_exception(
            f"Could not get the contents of '{abspath('.')}{os.sep}'",
            logger,
            direct=True,
        )
        os.chdir(prev_dir)
        return

    empty = True
    content = {}
    for entry in entries:
        if not SHOW_HIDDEN and entry.name.startswith("."):
            continue
        try:
            is_file = entry.is_file()
            is_dir = entry.is_dir()
        except OSError:
            continue

        if is_file:
            if empty:
                try:
                    PIL.Image.open(entry.name)
                    empty = False
                    if not RECURSIVE:
                        break
                except Exception:
                    pass
        elif RECURSIVE and is_dir:
            if _depth > MAX_DEPTH:
                if not empty:
                    break
                continue

            result = None
            try:
                if entry.is_symlink():
                    path = realpath(entry)

                    # Eliminate cyclic symlinks
                    if os.getcwd().startswith(path) or (
                        _links and any(link[0].startswith(path) for link in _links)
                    ):
                        continue

                    if _source and _free_checkers.value:
                        _dir_queue.put((_source, _links.copy(), abspath(entry), _depth))
                    else:
                        _links.append((abspath(entry), path))
                        del path
                        # Return to the link's parent rather than the linked directory's
                        # parent
                        result = check_dir(entry.name, os.getcwd(), _links=_links)
                        _links.pop()
                else:
                    if _source and _free_checkers.value:
                        _dir_queue.put((_source, _links.copy(), abspath(entry), _depth))
                    else:
                        result = check_dir(entry.name, _links=_links)
            except OSError:
                pass

            if result:
                content[entry.name] = result

    # '/' is an invalid file/directory name on major platforms.
    # On platforms with root directory '/', it can never be the content of a directory.
    if not empty:
        content["/"] = True

    os.chdir(prev_dir)
    _depth -= 1
    return content or None


def check_dirs(
    checker_no: int,
    content_queue: mp_Queue,
    content_updated: mp_Event,
    dir_queue: mp_Queue,
    progress_queue: mp_Queue,
    progress_updated: mp_Event,
    free_checkers: Value,
    globals_: Dict[str, Any],
) -> None:
    """Checks a directory source in a newly **spawned** child process.

    Intended as the *target* of a **spawned** process to parallelize directory checks.
    """
    from .logging_multi import redirect_logs

    global _depth, _source

    globals().update(globals_, _free_checkers=free_checkers, _dir_queue=dir_queue)
    redirect_logs(logger)

    logger.debug("Starting")

    while True:
        try:
            source, links, subdir, _depth = dir_queue.get_nowait()
        except Empty:
            progress_updated.wait()
            progress_queue.put((checker_no, (None,) * 2))
            with free_checkers:
                free_checkers.value += 1
            try:
                source, links, subdir, _depth = dir_queue.get()
            except KeyboardInterrupt:
                return
            finally:
                with free_checkers:
                    free_checkers.value -= 1
        except KeyboardInterrupt:
            progress_queue.put((checker_no, (None,) * 2))
            return

        if not subdir:
            break

        _source = source or subdir
        if not source:
            log(f"Checking {subdir!r}", logger, verbose=True)

        content_path = get_content_path(source, links, subdir)
        if islink(subdir):
            links.append((subdir, realpath(subdir)))
        progress_updated.wait()
        progress_queue.put((checker_no, (source, content_path, _depth)))
        result = None
        try:
            result = check_dir(subdir, _links=links)
        except KeyboardInterrupt:
            # Will be re-checked by another checker since this checker dies
            return
        except Exception:
            log_exception(f"Checking {content_path!r} failed", logger, direct=True)
        finally:
            content_updated.wait()
            content_queue.put((source, content_path, result))

    logger.debug("Exiting")


def get_content_path(source: str, links: List[Tuple[str]], subdir: str) -> str:
    """Returns the original path from *source* to *subdir*, collapsing all symlinks
    in-between.
    """
    if not (source and links):
        return subdir

    links = iter(links)
    absolute, prev_real = next(links)
    path = source + absolute[len(source) :]
    for absolute, real in links:
        path += absolute[len(prev_real) :]
        prev_real = real
    path += subdir[len(prev_real) :]

    return path


def get_links(source: str, subdir: str) -> List[Tuple[str, str]]:
    """Returns a list of all symlinks (and the directories they point to) between
    *source* and *subdir*.
    """
    if not source:
        return [(subdir, realpath(subdir))] if islink(subdir) else []

    links = [(source, realpath(source))] if islink(source) else []
    # Strips off the basename in case it's a link
    path = os.path.dirname(subdir[len(source) + 1 :])
    if path:
        cwd = os.getcwd()
        os.chdir(source)
        for dir in path.split(os.sep):
            if islink(dir):
                links.append((abspath(dir), realpath(dir)))
            os.chdir(dir)
        os.chdir(cwd)

    return links


def manage_checkers(
    dir_queue: Union[Queue, mp_Queue],
    contents: Dict[str, Union[bool, Dict]],
    images: List[Tuple[str, Generator]],
) -> None:
    """Manages the processing of directory sources in parallel using multiple processes.

    If multiprocessing is not supported on the host platform, the sources are processed
    serially in the current thread of execution, after all file sources have been
    processed.
    """
    global _depth

    def process_result(
        source: str,
        subdir: str,
        result: Union[None, bool, Dict[str, Union[bool, Dict]]],
        n: int = -1,
    ) -> None:
        if n > -1:
            log(
                f"Checker-{n} was terminated by signal {-checkers[n].exitcode} "
                + (f"while checking {subdir!r}" if subdir else ""),
                logger,
                _logging.ERROR,
                direct=False,
            )
            if subdir:
                dir_queue.put(
                    (
                        source,
                        get_links(source, subdir),
                        os.path.join(
                            realpath(os.path.dirname(subdir)), basename(subdir)
                        ),
                    )
                )
            return

        if result:
            if source not in contents:
                contents[source] = {}
            update_contents(source, contents[source], subdir, result)
        elif not source and subdir not in contents:
            # Marks a potentially empty source
            # If the source is actually empty the dict stays empty
            contents[subdir] = {}

    if logging.MULTI and args.checkers > 1:
        content_queue = mp_Queue()
        content_updated = mp_Event()
        progress_queue = mp_Queue()
        progress_updated = mp_Event()
        free_checkers = Value("i")
        globals_ = {
            name: globals()[name] for name in ("MAX_DEPTH", "RECURSIVE", "SHOW_HIDDEN")
        }

        checkers = [
            Process(
                name=f"Checker-{n}",
                target=check_dirs,
                args=(
                    n,
                    content_queue,
                    content_updated,
                    dir_queue,
                    progress_queue,
                    progress_updated,
                    free_checkers,
                    globals_,
                ),
            )
            for n in range(args.checkers)
        ]

        for checker in checkers:
            checker.start()

        ALL_NONE = (None,) * 2
        try:
            contents[""] = contents
            content_updated.set()
            checks_in_progress = [ALL_NONE] * args.checkers
            progress_updated.set()

            # Wait until at least one checker starts processing a directory
            setitem(checks_in_progress, *progress_queue.get())

            while not interrupted.is_set() and (
                any(check and check != ALL_NONE for check in checks_in_progress)
                or not dir_queue.sources_finished
                or not dir_queue.empty()
                or not progress_queue.empty()
                or not content_queue.empty()
            ):
                content_updated.clear()
                while not content_queue.empty():
                    process_result(*content_queue.get())
                content_updated.set()

                progress_updated.clear()
                while not progress_queue.empty():
                    setitem(checks_in_progress, *progress_queue.get())
                progress_updated.set()

                for n, checker in enumerate(checkers):
                    if checks_in_progress[n] and not checker.is_alive():
                        # Ensure it's actually the last source processed by the dead
                        # process that's taken into account.
                        progress_updated.clear()
                        while not progress_queue.empty():
                            setitem(checks_in_progress, *progress_queue.get())
                        progress_updated.set()

                        if checks_in_progress[n]:  # Externally terminated
                            process_result(*checks_in_progress[n], n)
                            checks_in_progress[n] = None

                sleep(0.01)  # Allow queue sizes to be updated
        finally:
            for check in checks_in_progress:
                if check:
                    dir_queue.put(ALL_NONE * 2)
            for checker in checkers:
                checker.join()
            del contents[""]
            for source, result in tuple(contents.items()):
                if result:
                    images.append((source, ...))
                else:
                    del contents[source]
                    logging.log(f"{source!r} is empty", logger)
    else:
        current_thread.name = "Checker"

        _, links, source, _depth = dir_queue.get()
        while source:
            log(f"Checking {source!r}", logger, verbose=True)
            if islink(source):
                links.append((source, realpath(source)))
            result = False
            try:
                result = check_dir(source, os.getcwd(), _links=links)
            except Exception:
                log_exception(f"Checking {source!r} failed", logger, direct=True)
            finally:
                if result:
                    source = abspath(source)
                    contents[source] = result
                    images.append((source, ...))
                elif result is None:
                    log(f"{source!r} is empty", logger)
            _, links, source, _depth = dir_queue.get()


def update_contents(
    dir: str,
    contents: Dict[str, Union[bool, Dict]],
    subdir: str,
    subcontents: Dict[str, Union[bool, Dict]],
):
    """Updates a directory's content tree with the content tree of a subdirectory."""

    def update_dict(base: dict, update: dict):
        for key in update:
            # "/" can be in *base* if the directory's parent was re-checked
            if key in base and key != "/":
                update_dict(base[key], update[key])
            else:
                base[key] = update[key]

    path = subdir[len(dir) + 1 :].split(os.sep) if dir else [subdir]
    target = path.pop()

    path_iter = iter(path)
    for branch in path_iter:
        try:
            contents = contents[branch]
        except KeyError:
            contents[branch] = {}
            contents = contents[branch]
            break
    for branch in path_iter:
        contents[branch] = {}
        contents = contents[branch]
    if target in contents:
        update_dict(contents[target], subcontents)
    else:
        contents[target] = subcontents


def get_urls(
    url_queue: Queue,
    images: List[Tuple[str, Image]],
) -> None:
    """Processes URL sources from a/some separate thread(s)"""
    source = url_queue.get()
    while not interrupted.is_set() and source:
        log(f"Getting image from {source!r}", logger, verbose=True)
        try:
            images.append((basename(source), Image(TermImage.from_url(source))))
        # Also handles `ConnectionTimeout`
        except requests.exceptions.ConnectionError:
            log(f"Unable to get {source!r}", logger, _logging.ERROR)
        except URLNotFoundError as e:
            log(str(e), logger, _logging.ERROR)
        except PIL.UnidentifiedImageError as e:
            log(str(e), logger, _logging.ERROR)
        except Exception:
            log_exception(f"Getting {source!r} failed", logger, direct=True)
        else:
            log(f"Done getting {source!r}", logger, verbose=True)
        source = url_queue.get()


def open_files(
    file_queue: Queue,
    images: List[Tuple[str, Image]],
) -> None:
    source = file_queue.get()
    while not interrupted.is_set() and source:
        log(f"Opening {source!r}", logger, verbose=True)
        try:
            images.append((source, Image(TermImage.from_file(source))))
        except PIL.UnidentifiedImageError as e:
            log(str(e), logger, _logging.ERROR)
        except OSError as e:
            log(f"Could not read {source!r}: {e}", logger, _logging.ERROR)
        except Exception:
            log_exception(f"Opening {source!r} failed", logger, direct=True)
        source = file_queue.get()


def main() -> None:
    """CLI execution sub-entry-point"""
    global args, url_images, MAX_DEPTH, RECURSIVE, SHOW_HIDDEN

    def check_arg(
        name: str,
        check: Callable[[Any], Any],
        msg: str,
        exceptions: Tuple[Exception] = None,
        *,
        fatal: bool = True,
    ) -> bool:
        """Performs generic argument value checks and outputs the given message if the
        argument value is invalid.

        Returns:
            ``True`` if valid, otherwise ``False``.

        If *exceptions* is :
          - not given or ``None``, the argument is invalid only if ``check(arg)``
            returns a falsy value.
          - given, the argument is invalid if ``check(arg)`` raises one of the given
            exceptions. It's also invalid if it raises any other exception but the
            error message is different.
        """
        value = getattr(args, name)
        if exceptions:
            valid = False
            try:
                check(value)
                valid = True
            except exceptions:
                pass
            except Exception:
                log_exception(f"--{name.replace('_', '-')}: Invalid! See the logs")
        else:
            valid = check(value)

        if not valid:
            notify.notify(
                f"--{name.replace('_', '-')}: {msg} (got: {value!r})",
                level=notify.CRITICAL if fatal else notify.ERROR,
            )

        return bool(valid)

    parser = argparse.ArgumentParser(
        prog="term-img",
        formatter_class=argparse.RawDescriptionHelpFormatter,
        description="Display/Browse images in a terminal",
        epilog=""" \

'--' should be used to separate positional arguments that begin with an '-' \
from options/flags, to avoid ambiguity.
For example, `$ term-img [options] -- -image.jpg --image.png`

NOTES:
  1. The displayed image uses HEIGHT/2 lines, while the number of columns is dependent
     on the WIDTH and the FONT RATIO.
     The auto sizing is calculated such that the image always fits into the available
     terminal size (i.e terminal size minus allowances) except when `-S` is
     specified, which allows the image height to go beyond the terminal height.
  2. The size is multiplied by the scale on each axis respectively before the image
     is rendered. A scale value must be such that 0.0 < value <= 1.0.
  3. In CLI mode, only image sources are used, directory sources are skipped.
     Animated images are displayed only when animation is disabled (with `--no-anim`)
     or there's only one image source.
  4. Any image having more pixels than the specified maximum will be:
     - skipped, in CLI mode, if '--max-pixels-cli' is specified.
     - replaced, in TUI mode, with a placeholder when displayed but can still be forced
       to display or viewed externally.
     Note that increasing this will have adverse effects on performance.
  5. Frames will not be cached for any animation with more frames than this value.
     Memory usage depends on the frame count per image, not this maximum count.
  6. Any event with a level lower than the specified one is not reported.
  7. Supports all image formats supported by `PIL.Image.open()`.
""",
        add_help=False,  # '-h' is used for HEIGHT
        allow_abbrev=False,  # Allow clustering of short options in 3.7
    )

    # General
    general = parser.add_argument_group("General Options")

    general.add_argument(
        "--help",
        action="help",
        help="Show this help message and exit",
    )
    general.add_argument(
        "--version",
        action="version",
        version=__version__,
        help="Show the program version and exit",
    )
    general.add_argument(
        "-F",
        "--font-ratio",
        type=float,
        metavar="N",
        default=font_ratio,
        help=(
            "Specify the width-to-height ratio of a character cell in your terminal "
            f"for proper image scaling (default: {font_ratio})"
        ),
    )

    anim_options = parser.add_argument_group("Animation Options (General)")
    anim_options.add_argument(
        "-f",
        "--frame-duration",
        type=float,
        metavar="N",
        help=(
            "Specify the time (in seconds) between frames for all animated images "
            "(default: Determined per image from it's metadata OR 0.1)"
        ),
    )
    anim_options.add_argument(
        "-R",
        "--repeat",
        type=int,
        default=-1,
        metavar="N",
        help=(
            "Number of times to repeat all frames of an animated image; A negative "
            "count implies an infinite loop (default: -1)"
        ),
    )

    anim_cache_options = anim_options.add_mutually_exclusive_group()
    anim_cache_options.add_argument(
        "--anim-cache",
        type=int,
        default=100,
        metavar="N",
        help=(
            "Maximum frame count for animation frames to be cached (Better performance "
            "at the cost of memory) (default: 100) [5]"
        ),
    )
    anim_cache_options.add_argument(
        "--cache-all-anim",
        action="store_true",
        help=(
            "Cache frames for all animations (Beware, uses up a lot of memory for "
            "animated images with very high frame count)"
        ),
    )
    anim_cache_options.add_argument(
        "--cache-no-anim",
        action="store_true",
        help="Disable frame caching (Less memory usage but reduces performance)",
    )

    anim_options.add_argument(
        "--no-anim",
        action="store_true",
        help=(
            "Disable image animation. Animated images are displayed as just their "
            "first frame."
        ),
    )

    mode_options = general.add_mutually_exclusive_group()
    mode_options.add_argument(
        "--cli",
        action="store_true",
        help=(
            "Do not the launch the TUI, instead draw all image sources "
            "to the terminal directly [3]"
        ),
    )
    mode_options.add_argument(
        "--tui",
        action="store_true",
        help="Always launch the TUI, even for a single image",
    )

    _alpha_options = parser.add_argument_group(
        "Transparency Options (General)",
        "NOTE: These are mutually exclusive",
    )
    alpha_options = _alpha_options.add_mutually_exclusive_group()
    alpha_options.add_argument(
        "--no-alpha",
        action="store_true",
        help="Disable image transparency (i.e black background)",
    )
    alpha_options.add_argument(
        "-A",
        "--alpha",
        type=float,
        metavar="N",
        default=_ALPHA_THRESHOLD,
        help=(
            "Alpha ratio above which pixels are taken as opaque (0 <= x < 1) "
            f"(default: {_ALPHA_THRESHOLD:f})"
        ),
    )
    alpha_options.add_argument(
        "-b",
        "--alpha-bg",
        metavar="COLOR",
        help=(
            "Hex color (without '#') with which transparent backgrounds should be "
            "replaced"
        ),
    )

    # CLI-only
    cli_options = parser.add_argument_group(
        "CLI-only Options",
        "These options apply only when there is just one valid image source",
    )

    size_options = cli_options.add_mutually_exclusive_group()
    size_options.add_argument(
        "-w",
        "--width",
        type=int,
        metavar="N",
        help="Width of the image to be rendered (default: auto) [1]",
    )
    size_options.add_argument(
        "-h",
        "--height",
        type=int,
        metavar="N",
        help="Height of the image to be rendered (default: auto) [1]",
    )
    cli_options.add_argument(
        "--h-allow",
        type=int,
        default=0,
        metavar="N",
        help=(
            "Horizontal allowance i.e minimum number of columns to leave unused "
            "(default: 0)"
        ),
    )
    cli_options.add_argument(
        "--v-allow",
        type=int,
        default=2,
        metavar="N",
        help=(
            "Vertical allowance i.e minimum number of lines to leave unused "
            "(default: 2)"
        ),
    )
    cli_options.add_argument(
        "-S",
        "--scroll",
        action="store_true",
        help=(
            "Allow the image height to go beyond the terminal height. "
            "Not needed when `--fit-to-width` is specified."
        ),
    )
    size_options.add_argument(
        "--fit-to-width",
        action="store_true",
        help=(
            "Automatically fit the image to the available terminal width. "
            "`--v-allow` has no effect i.e vertical allowance is overriden."
        ),
    )
    cli_options.add_argument(
        "-O",
        "--oversize",
        action="store_true",
        help=(
            "Allow the image size to go beyond the terminal size "
            "(To be used with `-w` or `-h`)"
        ),
    )
    cli_options.add_argument(
        "-s",
        "--scale",
        type=float,
        metavar="N",
        help="Scale of the image to be rendered (overrides `-x` and `-y`) [2]",
    )
    cli_options.add_argument(
        "-x",
        "--scale-x",
        type=float,
        metavar="N",
        default=1.0,
        help="x-axis scale of the image to be rendered (default: 1.0) [2]",
    )
    cli_options.add_argument(
        "-y",
        "--scale-y",
        type=float,
        metavar="N",
        default=1.0,
        help="y-axis scale of the image to be rendered (default: 1.0) [2]",
    )
    cli_options.add_argument(
        "--max-pixels-cli",
        action="store_true",
        help=("Apply '--max-pixels' in CLI mode"),
    )

    align_options = parser.add_argument_group("Alignment Options (CLI-only)")
    align_options.add_argument(
        "--no-align",
        action="store_true",
        help=(
            "Output image without alignment or padding. "
            "Overrides all other alignment options"
        ),
    )
    align_options.add_argument(
        "-H",
        "--h-align",
        choices=("left", "center", "right"),
        help="Horizontal alignment (default: center)",
    )
    align_options.add_argument(
        "--pad-width",
        metavar="N",
        type=int,
        help=(
            "No of columns within which to align the image "
            "(default: terminal width, minus horizontal allowance)"
        ),
    )
    align_options.add_argument(
        "-V",
        "--v-align",
        choices=("top", "middle", "bottom"),
        help="Vertical alignment (default: middle)",
    )
    align_options.add_argument(
        "--pad-height",
        metavar="N",
        type=int,
        help=(
            "No of lines within which to align the image "
            "(default: terminal height, minus vertical allowance)"
        ),
    )

    # TUI-only
    tui_options = parser.add_argument_group(
        "TUI-only Options",
        (
            "These options apply only when there is at least one valid directory source"
            "or multiple valid sources"
        ),
    )

    tui_options.add_argument(
        "-a",
        "--all",
        action="store_true",
        help="Inlcude hidden file and directories",
    )
    tui_options.add_argument(
        "-r",
        "--recursive",
        action="store_true",
        help="Scan for local images recursively",
    )
    tui_options.add_argument(
        "-d",
        "--max-depth",
        type=int,
        metavar="N",
        default=sys.getrecursionlimit() - 50,
        help=f"Maximum recursion depth (default: {sys.getrecursionlimit() - 50})",
    )

    # Performance
    perf_options = parser.add_argument_group("Performance Options (General)")
    perf_options.add_argument(
        "--max-pixels",
        type=int,
        metavar="N",
        default=max_pixels,
        help=(
            "Maximum amount of pixels in images to be displayed "
            f"(default: {max_pixels}) [4]"
        ),
    )

    default_checkers = max(
        (
            len(os.sched_getaffinity(0))
            if hasattr(os, "sched_getaffinity")
            else os.cpu_count() or 0
        )
        - 1,
        2,
    )
    perf_options.add_argument(
        "--checkers",
        type=int,
        metavar="N",
        default=default_checkers,
        help=(
            "Maximum number of sub-processes for checking directory sources "
            f"(default: {default_checkers})"
        ),
    )
    perf_options.add_argument(
        "--getters",
        type=int,
        metavar="N",
        default=4,
        help="Number of threads for downloading images from URL sources (default: 4)",
    )
    perf_options.add_argument(
        "--grid-renderers",
        type=int,
        metavar="N",
        default=1,
        help="Number of subprocesses for rendering grid cells (default: 1)",
    )
    perf_options.add_argument(
        "--no-multi",
        action="store_true",
        help="Disable multiprocessing",
    )

    # Logging
    log_options_ = parser.add_argument_group(
        "Logging Options",
        "NOTE: These are mutually exclusive",
    )
    log_options = log_options_.add_mutually_exclusive_group()

    log_file = os.path.join(user_dir, "term_img.log")
    log_options_.add_argument(
        "-l",
        "--log",
        metavar="FILE",
        default=log_file,
        help=f"Specify a file to write logs to (default: {log_file})",
    )
    log_options.add_argument(
        "--log-level",
        metavar="LEVEL",
        choices=("DEBUG", "INFO", "WARNING", "ERROR", "CRITICAL"),
        default="WARNING",
        help=(
            "Set logging level to any of DEBUG, INFO, WARNING, ERROR, CRITICAL "
            "(default: WARNING) [6]"
        ),
    )
    log_options.add_argument(
        "-v",
        "--verbose",
        action="store_true",
        help="More detailed event reporting. Also implies --log-level=INFO",
    )
    log_options.add_argument(
        "--verbose-log",
        action="store_true",
        help="Like --verbose but only applies to the log file",
    )
    log_options.add_argument(
        "--debug",
        action="store_true",
        help="Implies --log-level=DEBUG with verbosity",
    )

    # Positional
    parser.add_argument(
        "sources",
        nargs="+",
        metavar="source",
        help="Path(s) to local image(s) and/or directory(s) OR URLs",
    )

    args = parser.parse_args()
    MAX_DEPTH = args.max_depth
    RECURSIVE = args.recursive
    SHOW_HIDDEN = args.all

    init_log(
        args.log,
        getattr(_logging, args.log_level),
        args.debug,
        args.no_multi,
        args.verbose,
        args.verbose_log,
    )

    for details in (
        ("checkers", lambda x: x >= 0, "Number of checkers must be non-negative"),
        ("getters", lambda x: x > 0, "Number of getters must be greater than zero"),
        (
            "grid_renderers",
            lambda x: x >= 0,
            "Number of grid renderers must be non-negative",
        ),
<<<<<<< HEAD
        (
            "max_depth",
            lambda x: x > 0,
            "Maximum recursion depth must be greater than zero",
        ),
        (
            "max_depth",
            lambda x: (
                x + 50 > sys.getrecursionlimit() and sys.setrecursionlimit(x + 50)
            ),
            "Maximum recursion depth too high",
            (RecursionError, OverflowError),
        ),
=======
        ("getters", lambda x: x > 0, "Number of getters must be greater than zero"),
        ("repeat", lambda x: x != 0, "Repeat count must be non-zero"),
        ("anim_cache", lambda x: x > 0, "Frame count must be greater than zero"),
>>>>>>> 52099aa6
    ):
        if not check_arg(*details):
            return INVALID_ARG

    for name, is_valid in config_options.items():
        var_name = name.replace(" ", "_")
        value = getattr(args, var_name, None)
        # Not all config options have corresponding command-line arguments
        if value is not None and not is_valid(value):
            notify.notify(
                f"Invalid {name} (got: {value})... Using config value.",
                level=notify.ERROR,
            )
            setattr(args, var_name, globals()[var_name])

    set_font_ratio(args.font_ratio)

    log("Processing sources", logger, loading=True)

    file_images, url_images, dir_images = [], [], []
    contents = {}
    sources = [abspath(source) if exists(source) else source for source in args.sources]
    unique_sources = set()

    url_queue = Queue()
    getters = [
        Thread(
            target=get_urls,
            args=(url_queue, url_images),
            name=f"Getter-{n}",
            daemon=True,
        )
        for n in range(1, args.getters + 1)
    ]
    for getter in getters:
        getter.start()

    file_queue = Queue()
    opener = Thread(
        target=open_files,
        args=(file_queue, file_images),
        name="Opener",
        daemon=True,
    )
    opener.start()

    os_is_unix = sys.platform not in {"win32", "cygwin"}

    if os_is_unix:
        dir_queue = mp_Queue() if logging.MULTI and args.checkers > 1 else Queue()
        dir_queue.sources_finished = False
        check_manager = Thread(
            target=manage_checkers,
            args=(dir_queue, contents, dir_images),
            name="CheckManager",
            daemon=True,
        )
        check_manager.start()

    for source in sources:
        if source in unique_sources:
            log(f"Source repeated: {source!r}", logger, verbose=True)
            continue
        unique_sources.add(source)

        if all(urlparse(source)[:3]):  # Is valid URL
            url_queue.put(source)
        elif isfile(source):
            file_queue.put(source)
        elif isdir(source):
            if args.cli:
                log(f"Skipping directory {source!r}", logger, verbose=True)
                continue
            if not os_is_unix:
                dir_images = True
                continue
            dir_queue.put(("", [], source, 0))
        else:
            log(f"{source!r} is invalid or does not exist", logger, _logging.ERROR)

    # Signal end of sources
    for _ in range(args.getters):
        url_queue.put(None)
    file_queue.put(None)
    if os_is_unix:
        if logging.MULTI and args.checkers > 1:
            dir_queue.sources_finished = True
        else:
            dir_queue.put((None,) * 4)

    for getter in getters:
        getter.join()
    opener.join()
    if os_is_unix:
        check_manager.join()

    notify.stop_loading()
    while notify.is_loading():
        pass

    if not os_is_unix and dir_images:
        log(
            "Directory sources skipped, not supported on Windows!",
            logger,
            _logging.ERROR,
        )
        dir_images = []

    log("... Done!", logger)

    images = file_images + url_images + dir_images
    if not images:
        log("No valid source!", logger)
        return NO_VALID_SOURCE

    if args.cli or (
        not args.tui and len(images) == 1 and isinstance(images[0][1], Image)
    ):
        log("Running in CLI mode", logger, direct=False)

        show_name = len(args.sources) > 1
        err = False
        for entry in images:
            image = entry[1]._image
            if args.max_pixels_cli and mul(*image._original_size) > args.max_pixels:
                log(
                    f"Has more than the maximum pixel-count, skipping: {entry[0]!r}",
                    logger,
                    level=_logging.WARNING,
                    verbose=True,
                )
                continue

            if not args.no_anim and image._is_animated and len(images) > 1:
                log(f"Skipping animated image: {entry[0]!r}", logger, verbose=True)
                continue

            if show_name:
                notify.notify("\n" + basename(entry[0]) + ":")
            try:
                image.set_size(
                    args.width,
                    args.height,
                    args.h_allow,
                    args.v_allow,
                    fit_to_width=args.fit_to_width,
                )
                image.scale = (
                    (args.scale_x, args.scale_y) if args.scale is None else args.scale
                )
                if args.frame_duration:
                    image.frame_duration = args.frame_duration

                image.draw(
                    *(
                        (None, 1, None, 1)
                        if args.no_align
                        else (
                            args.h_align,
                            args.pad_width,
                            args.v_align,
                            args.pad_height,
                        )
                    ),
                    (
                        None
                        if args.no_alpha
                        else args.alpha_bg and "#" + args.alpha_bg or args.alpha
                    ),
                    scroll=args.scroll,
                    animate=not args.no_anim,
                    repeat=args.repeat,
                    cached=(
                        not args.cache_no_anim
                        and (args.cache_all_anim or args.anim_cache)
                    ),
                    check_size=not args.oversize,
                )

            # Handles `ValueError` and `.exceptions.InvalidSize`
            # raised by `TermImage.set_size()`, scaling value checks
            # or padding width/height checks.
            except ValueError as e:
                if isinstance(e, InvalidSize):
                    notify.notify(str(e), level=notify.CRITICAL)
                    err = True
                else:
                    log(str(e), logger, _logging.CRITICAL)
                    return FAILURE
        if err:
            return INVALID_SIZE
    elif os_is_unix:
        notify.end_loading()
        tui.init(args, images, contents)
    else:
        log(
            "The TUI is not supported on Windows! Try with `--cli`.",
            logger,
            _logging.CRITICAL,
        )
        return FAILURE

    return SUCCESS


logger = _logging.getLogger(__name__)

# Set from within `.__main__.main()`
interrupted = None

# Used by `check_dir()`
_depth = None

# Set from within `check_dirs()`; Hence, only set in "Checker-?" processes
_dir_queue = None
_free_checkers = None
_source = None

# Set from within `main()`
MAX_DEPTH = None
RECURSIVE = None
SHOW_HIDDEN = None
# # Used in other modules
args = None
url_images = None<|MERGE_RESOLUTION|>--- conflicted
+++ resolved
@@ -985,7 +985,6 @@
             lambda x: x >= 0,
             "Number of grid renderers must be non-negative",
         ),
-<<<<<<< HEAD
         (
             "max_depth",
             lambda x: x > 0,
@@ -999,11 +998,8 @@
             "Maximum recursion depth too high",
             (RecursionError, OverflowError),
         ),
-=======
-        ("getters", lambda x: x > 0, "Number of getters must be greater than zero"),
         ("repeat", lambda x: x != 0, "Repeat count must be non-zero"),
         ("anim_cache", lambda x: x > 0, "Frame count must be greater than zero"),
->>>>>>> 52099aa6
     ):
         if not check_arg(*details):
             return INVALID_ARG
