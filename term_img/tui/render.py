--- conflicted
+++ resolved
@@ -202,11 +202,7 @@
     from ..image import TermImage
 
     if multi:
-<<<<<<< HEAD
-        redirect_logs()
-=======
-        redirect_logs(logger, notifs=True)
->>>>>>> ec4e8b2e
+        redirect_logs(notifs=True)
         set_font_ratio(font_ratio)
 
     logger.debug("Starting")
