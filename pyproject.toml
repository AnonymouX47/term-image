--- conflicted
+++ resolved
@@ -115,13 +115,8 @@
 [tool.pytest.ini_options]
 filterwarnings = [
     "error",
-<<<<<<< HEAD
     "ignore::term_image.utils.NoActiveTerminalWarning:",
-]
-=======
-    "ignore:.+in a terminal:UserWarning:term_image.utils",
 ]
 
 [tool.setuptools.dynamic]
-version = {attr = "term_image.version_info"}
->>>>>>> 36d2d310
+version = {attr = "term_image.version_info"}