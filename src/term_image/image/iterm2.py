from __future__ import annotations

__all__ = ("ITerm2Image",)

import io
import os
import re
import sys
import warnings
from base64 import standard_b64encode
from operator import mul
from typing import Any, Dict, Optional, Set, Tuple, Union

import PIL

from .. import _ctlseqs as ctlseqs

# These sequences are used during performance-critical operations that occur often
from .._ctlseqs import CURSOR_FORWARD, CURSOR_UP, ERASE_CHARS, ITERM2_START, ST
<<<<<<< HEAD
from .._utils import (
=======
from ..exceptions import RenderError, TermImageUserWarning
from ..utils import (
>>>>>>> fde16405
    ClassInstanceProperty,
    ClassProperty,
    arg_type_error,
    arg_value_error_range,
    get_terminal_name_version,
    write_tty,
)
from ..exceptions import RenderError, TermImageWarning
from .common import GraphicsImage, ImageMeta, ImageSource

# Constants for render methods
LINES = "lines"
WHOLE = "whole"
ANIM = "anim"


class ITerm2ImageMeta(ImageMeta):
    """Type of iterm2 render style classes."""

    __native_anim_max_bytes = _native_anim_max_bytes = 2 * 2**20  # 2 MiB default

    jpeg_quality = ClassInstanceProperty(
        lambda self: getattr(self, "_jpeg_quality", -1),
        doc="""JPEG encoding quality

        See the base instance of this metaclass for the complete description.
        """,
    )

    @jpeg_quality.setter
    def jpeg_quality(self, quality: int) -> None:
        if not isinstance(quality, int):
            raise arg_type_error("jpeg_quality", quality)
        if quality > 95:
            raise arg_value_error_range("jpeg_quality", quality)

        self._jpeg_quality = quality

    @jpeg_quality.deleter
    def jpeg_quality(self) -> None:
        try:
            del self._jpeg_quality
        except AttributeError:
            pass

    native_anim_max_bytes = ClassProperty(
        lambda self: __class__._native_anim_max_bytes,
        doc="""Maximum size (in bytes) of image data for native animation

        See the base instance of this metaclass for the complete description.
        """,
    )

    @native_anim_max_bytes.setter
    def native_anim_max_bytes(self, max_bytes: int):
        if not isinstance(max_bytes, int):
            raise arg_type_error("native_anim_max_bytes", max_bytes)
        if max_bytes <= 0:
            raise arg_value_error_range("native_anim_max_bytes", max_bytes)

        __class__._native_anim_max_bytes = max_bytes

    @native_anim_max_bytes.deleter
    def native_anim_max_bytes(self):
        __class__._native_anim_max_bytes = __class__.__native_anim_max_bytes

    read_from_file = ClassInstanceProperty(
        lambda self: getattr(self, "_read_from_file", True),
        doc="""Read-from-file optimization

        See the base instance of this metaclass for the complete description.
        """,
    )

    @read_from_file.setter
    def read_from_file(self, policy: bool) -> None:
        if not isinstance(policy, bool):
            raise arg_type_error("read_from_file", policy)

        self._read_from_file = policy

    @read_from_file.deleter
    def read_from_file(self) -> None:
        try:
            del self._read_from_file
        except AttributeError:
            pass


class ITerm2Image(GraphicsImage, metaclass=ITerm2ImageMeta):
    """A render style using the iTerm2 inline image protocol.

    See :py:class:`GraphicsImage` for the complete description of the constructor.

    |

    **Render Methods**

    :py:class:`ITerm2Image` provides two methods of :term:`rendering` images, namely:

    LINES (default)
       Renders an image line-by-line i.e the image is evenly split across the number
       of lines it should occupy.

       Pros:

       * Good for use cases where it might be required to trim some lines of the image.

       Cons:

       * Image drawing is significantly slower on iTerm2 due to the terminal emulator's
         performance.

    WHOLE
       Renders an image all at once i.e the entire image data is encoded into one
       line of the :term:`render` output, such that the entire image is drawn once
       by the terminal and still occupies the correct amount of lines and columns.

       Pros:

       * Render results are more compact (i.e less in character count) than with
         the **LINES** method since the entire image is encoded at once.
       * Image drawing is faster than with **LINES** on most terminals.
       * Smoother animations.

       Cons:

       * This method currently doesn't work well on iTerm2 and WezTerm when the image
         height is greater than the terminal height.

    ANIM
        Renders an animated image to utilize the protocol's native animation feature
        [1]_.

        Similar to the **WHOLE** render method, except that the terminal emulator
        animates the image, provided it supports the feature of the protocol.
        The animation is completely controlled by the terminal emulator.

        .. note::
            * If the image data size (in bytes) is greater than the value of
              :py:attr:`native_anim_max_bytes`, a warning is issued.
            * If used with :py:class:`~term_image.image.ImageIterator` or an animation,
              the **WHOLE** render method is used instead.
            * If the image is non-animated, the **WHOLE** render method is used instead.

    NOTE:
        The **LINES** method is the default only because it works properly in all cases,
        it's more advisable to use the **WHOLE** method except when the image height is
        greater than the terminal height or when trimming the image is required.

    The render method can be set with
    :py:meth:`set_render_method() <BaseImage.set_render_method>` using the names
    specified above.

    |

    **Style-Specific Render Parameters**

    See :py:meth:`BaseImage.draw` (particularly the *style* parameter).

    * **method** (*None | str*) → Render method override.

      * ``None`` → the current effective render method of the instance is used.
      * *default* → ``None``

    * **mix** (*bool*) → Cell content inter-mix policy (**Only supported on WezTerm**,
      ignored otherwise).

      * ``False`` → existing contents of cells within the region covered by
        the drawn render output are erased
      * ``True`` → existing cell contents show under transparent areas of the
        drawn render output
      * *default* → ``False``

    * **compress** (*int*) → ZLIB compression level, for renders re-encoded in PNG
      format.

      * ``0`` <= *compress* <= ``9``
      * ``1`` → best speed, ``9`` → best compression, ``0`` → no compression
      * *default* → ``4``
      * Results in a trade-off between render time and data size/draw speed

    |

    **Format Specification**

    See :ref:`format-spec`.

    ::

        [ <method> ]  [ m <mix> ]  [ c <compress> ]

    * ``method`` → render method override

      * ``L`` → **LINES** render method (current frame only, for animated images)
      * ``W`` → **WHOLE** render method (current frame only, for animated images)
      * ``A`` → **ANIM** render method [1]_
      * *default* → current effective render method of the instance

    * ``m`` → cell content inter-mix policy (**Only supported in WezTerm**, ignored
      otherwise)

      * ``mix`` → inter-mix policy

        * ``0`` → existing contents of cells in the region covered by the drawn
          render output will be erased
        * ``1`` → existing cell contents show under transparent areas of the drawn
          render output

      * *default* → ``m0``
      * e.g ``m0``, ``m1``

    * ``c`` → ZLIB compression level, for renders re-encoded in PNG format

      * ``compress`` → compression level

        * An integer in the range ``0`` <= ``x`` <= ``9``
        * ``1`` → best speed, ``9`` → best compression, ``0`` → no compression

      * *default* → ``c4``
      * e.g ``c0``, ``c9``
      * Results in a trade-off between render time and data size/draw speed

    |

    IMPORTANT:
        Currently supported terminal emulators are:

        * `iTerm2 <https://iterm2.com>`_
        * `Konsole <https://konsole.kde.org>`_ >= 22.04.0
        * `WezTerm <https://wezfurlong.org/wezterm/>`_


    .. [1] Native animation support:

       * Not all animated image formats may be supported by every supported terminal
         emulator
       * Not all supported terminal emulators implement this feature of the protocol
         e.g on Konsole, the first frame is drawn but the image is not animated

    |
    """

    _FORMAT_SPEC: Tuple[re.Pattern] = tuple(
        map(re.compile, "[LWA] m[01] c[0-9]".split(" "))
    )
    _render_methods: Set[str] = {LINES, WHOLE, ANIM}
    _default_render_method: str = LINES
    _render_method: str = LINES
    _style_args = {
        "method": (
            None,
            (
                lambda x: isinstance(x, str),
                "Render method must be a string",
            ),
            (
                lambda x: x.lower() in __class__._render_methods,
                "Unknown render method for 'iterm2' render style",
            ),
        ),
        "mix": (
            False,
            (
                lambda x: isinstance(x, bool),
                "Cell content inter-mix policy must be a boolean",
            ),
            (lambda _: True, ""),
        ),
        "compress": (
            4,
            (
                lambda x: isinstance(x, int),
                "Compression level must be an integer",
            ),
            (
                lambda x: 0 <= x <= 9,
                "Compression level must be between 0 and 9, both inclusive",
            ),
        ),
    }

    _TERM: str = ""
    _TERM_VERSION: str = ""

    jpeg_quality = ClassInstanceProperty(
        ITerm2ImageMeta.jpeg_quality.fget,
        ITerm2ImageMeta.jpeg_quality.fset,
        ITerm2ImageMeta.jpeg_quality.fdel,
        doc="""JPEG encoding quality

        :type: int

        GET:
            Returns the effective JPEG encoding quality of the invoker
            (class or instance).

        SET:
            If invoked via:

            * a **class**, the **class-wide** quality is set.
            * an **instance**, the **instance-specific** quality is set.

        DELETE:
            If invoked via:

            * a **class**, the **class-wide** quality is unset.
            * an **instance**, the **instance-specific** quality is unset.

        If:

        * *value* < ``0``; JPEG encoding is disabled.
        * ``0`` <= *value* <= ``95``; JPEG encoding is enabled with the given quality.

        If **unset** for:

        * a **class**, it uses that of its parent *iterm2* style class (if any) or the
          default (disabled), if unset for all parents or the class has no parent
          *iterm2* style class.
        * an **instance**, it uses that of its class.

        By **default**, the quality is **unset** (i.e JPEG encoding is **disabled**) and
        images are encoded in the PNG format (when not reading directly from file) but
        in some cases, higher and/or faster compression may be desired.
        JPEG encoding is significantly faster than PNG encoding and produces smaller
        (in data size) output but **at the cost of image quality**.

        NOTE:
            * This property is :term:`descendant`.
            * This optimization applies to only **re-encoded** (i.e not read directly
              from file) **non-transparent** renders.

        TIP:
            The transparency status of some images can not be correctly determined
            in an efficient way at render time. To ensure JPEG encoding is always used
            for a re-encoded render, disable transparency or set a background color.

            Furthermore, to ensure that renders with the **WHOLE** :term:`render method`
            are always re-encoded, disable :py:attr:`read_from_file`.

            This optimization is useful in improving non-native animation performance.

        SEE ALSO:
            * the *alpha* parameter of :py:meth:`~term_image.image.BaseImage.draw`
              and the ``#``, ``bgcolor`` fields of the :ref:`format-spec`
            * :py:attr:`read_from_file`
        """,
    )

    native_anim_max_bytes = ClassProperty(
        lambda self: type(self)._native_anim_max_bytes,
        doc="""Maximum size (in bytes) of image data for native animation

        :type: int

        GET:
            Returns the set value.

        SET:
            A positive integer; the value is set.

            Can not be set via an instance.

        DELETE:
            The value is reset to the default.

            Can not be reset via an instance.

        :py:class:`~term_image.exceptions.TermImageUserWarning` is issued (and shown
        **only the first time**, except the warning filters are modified to do
        otherwise) if the image data size for a native animation is above this value.

        NOTE:
            This property is a global setting. Hence, setting/resetting it on this
            class or any subclass affects all classes and their instances.

        WARNING:
            This property should be altered with caution to avoid excessive memory
            usage, particularly on the terminal emulator's end.
        """,
    )

    read_from_file = ClassInstanceProperty(
        ITerm2ImageMeta.read_from_file.fget,
        ITerm2ImageMeta.read_from_file.fset,
        ITerm2ImageMeta.read_from_file.fdel,
        doc="""Read-from-file optimization

        :type: bool

        GET:
            Returns the effective read-from-file policy of the invoker
            (class or instance).

        SET:
            If invoked via:

            * a **class**, the **class-wide** policy is set.
            * an **instance**, the **instance-specific** policy is set.

        DELETE:
            If invoked via:

            * a **class**, the **class-wide** policy is unset.
            * an **instance**, the **instance-specific** policy is unset.

        If the value is:

        * ``True``, image data is read directly from file when possible and no image
          manipulation is required.
        * ``False``, images are always re-encoded (in the PNG format by default).

        If **unset** for:

        * a **class**, it uses that of its parent *iterm2* style class (if any) or the
          default (``True``), if unset for all parents or the class has no parent
          *iterm2* style class.
        * an **instance**, it uses that of its class.

        By **default**, the policy is **unset**, which is equivalent to ``True``
        i.e the optimization is **enabled**.

        NOTE:
            * This property is :term:`descendant`.
            * This is an optimization to reduce render times and is only applicable to
              the **WHOLE** render method, since the the **LINES** method inherently
              requires image manipulation.
            * This property does not affect animations. Native animations are always
              read from file when possible and frames of non-native animations have
              to be re-encoded.

        SEE ALSO:
            :py:attr:`jpeg_quality`
        """,
    )

    @classmethod
    def clear(cls, cursor: bool = False, now: bool = False) -> None:
        """Clears images.

        Args:
            cursor: If ``True``, all images intersecting with the current cursor
              position are cleared. Otherwise, all visible images are cleared.
            now: If ``True`` the images are cleared immediately, without affecting
              any standard I/O stream.
              Otherwise they're cleared when next :py:data:`sys.stdout` is flushed.

        NOTE:
            Required and works only on Konsole, as text doesn't overwrite images.
        """
        if not isinstance(cursor, bool):
            raise arg_type_error("cursor", cursor)
        if not isinstance(now, bool):
            raise arg_type_error("now", now)

        # There's no point checking for forced support since this is only required on
        # konsole which supports the protocol.
        # `is_supported()` is first called to ensure `_TERM` has been set.
        if cls.is_supported() and cls._TERM == "konsole":
            # Konsole utilizes the same image rendering implementation as it
            # uses for the kiity graphics protocol.
            (write_tty if now else _stdout_write)(
                (ctlseqs.KITTY_DELETE_CURSOR_b if now else ctlseqs.KITTY_DELETE_CURSOR)
                if cursor
                else (ctlseqs.KITTY_DELETE_ALL_b if now else ctlseqs.KITTY_DELETE_ALL)
            )

    @classmethod
    def is_supported(cls):
        if cls._supported is None:
            cls._supported = False

            name, version = get_terminal_name_version()
            if name in {"iterm2", "konsole", "wezterm"}:
                try:
                    if name != "konsole" or (
                        tuple(map(int, version.split("."))) >= (22, 4, 0)
                    ):
                        cls._supported = True
                        cls._TERM, cls._TERM_VERSION = name, version
                except ValueError:  # version string not "understood"
                    pass

        return cls._supported

    @classmethod
    def _check_style_format_spec(cls, spec: str, original: str) -> Dict[str, Any]:
        parent, (method, mix, compress) = cls._get_style_format_spec(spec, original)
        args = {}
        if parent:
            args.update(super()._check_style_format_spec(parent, original))
        if method:
            args["method"] = {"L": LINES, "W": WHOLE, "A": ANIM}[method]
        if mix:
            args["mix"] = bool(int(mix[-1]))
        if compress:
            args["compress"] = int(compress[-1])

        return cls._check_style_args(args)

    def _display_animated(
        self,
        img,
        alpha,
        fmt,
        *args,
        mix: bool = False,
        **kwargs,
    ):
        if not mix and self._TERM == "wezterm":
            lines = max(fmt[-1], self.rendered_height)
            r_width = self.rendered_width
            erase_and_move_cursor = ERASE_CHARS % r_width + CURSOR_FORWARD % r_width
            first_frame = self._format_render(
                f"{erase_and_move_cursor}\n" * (lines - 1) + erase_and_move_cursor,
                *fmt,
            )
            print(
                first_frame,
                "\r",
                CURSOR_UP % (lines - 1),
                sep="",
                end="",
                flush=True,
            )

        super()._display_animated(img, alpha, fmt, *args, mix=True, **kwargs)

    @staticmethod
    def _handle_interrupted_draw():
        """Performs necessary actions when image drawing is interrupted.

        If drawing is interrupted while transmitting an image, it causes terminal to
        wait for more data (while consuming any output following) until the output
        reaches the expected payload size or ST (String Terminator) is written.
        """

        # End last transmission (does no harm if there wasn't an unterminated
        # transmission)
        # Konsole sometimes requires ST to be written twice.
        print(ctlseqs.ST * 2, end="", flush=True)

    def _render_image(
        self,
        img: PIL.Image.Image,
        alpha: Union[None, float, str],
        *,
        frame: bool = False,
        method: Optional[str] = None,
        mix: bool = False,
        compress: int = 4,
    ) -> str:
        # NOTE: It's more efficient to write separate strings to the buffer separately
        # than concatenate and write together.

        # Using `width=<columns>`, `height=<lines>` and `preserveAspectRatio=0` ensures
        # that an image always occupies the correct amount of columns and lines even if
        # the cell size has changed when it's drawn.
        # Since we use `width` and `height` control data keys, there's no need
        # upscaling the image on this end to reduce payload.
        # Anyways, this also implies that the image(s) have to be resized by the
        # terminal emulator, thereby leaving various details of resizing in the hands
        # of the terminal emulator such as the resampling method, etc.
        # This particularly affects the LINES render method negatively, resulting in
        # slant/curved edges not lining up across lines (amongst other artifacts
        # observed on Konsole) supposedly because the terminal emulator resizes each
        # line separately.
        # Hence, this optimization is only used for the WHOLE render method.

        r_width, r_height = self.rendered_size
        render_method = (method or self._render_method).lower()

        # Workarounds
        is_on_konsole = self._TERM == "konsole"
        is_on_wezterm = self._TERM == "wezterm"
        cursor_right = CURSOR_FORWARD % r_width
        cursor_up = CURSOR_UP % (r_height - 1) if r_height > 1 else ""
        erase = ERASE_CHARS % r_width if not mix and is_on_wezterm else ""

        file_is_readable = True
        if self._source_type is ImageSource.PIL_IMAGE:
            try:
                file_is_readable = os.access(img.filename, os.R_OK)
            except (AttributeError, OSError):
                file_is_readable = False

        if render_method == ANIM and self._is_animated and not frame:
            if self._source_type is ImageSource.PIL_IMAGE:
                if file_is_readable:
                    compressed_image = open(img.filename, "rb")
                else:
                    compressed_image = io.BytesIO()
                    try:
                        img.save(compressed_image, img.format, save_all=True)
                    except ValueError as e:
                        self._close_image(img)
                        raise RenderError(
                            "iTerm2 native animation not supported: This image was "
                            "sourced from a PIL image with an unknown format"
                        ) from e
            else:
                compressed_image = open(self._source, "rb")

            self._close_image(img)

            with compressed_image:
                compressed_image.seek(0, 2)
                if compressed_image.tell() > self.native_anim_max_bytes:
                    warnings.warn(
                        "Image data size above the maximum for native animation",
                        TermImageUserWarning,
                    )

                control_data = "".join(
                    (
                        f"size={compressed_image.tell()};width={r_width}"
                        f";height={r_height};preserveAspectRatio=0;inline=1"
                        f"{';doNotMoveCursor=1' * is_on_konsole}:"
                    )
                )
                compressed_image.seek(0)
                return "".join(
                    (
                        (
                            ""
                            if is_on_konsole
                            else f"{erase}{cursor_right}\n" * (r_height - 1)
                        ),
                        erase,
                        "" if is_on_konsole else cursor_up,
                        ITERM2_START,
                        control_data,
                        standard_b64encode(compressed_image.read()).decode(),
                        ST,
                        f"{cursor_right}\n" * (r_height - 1) if is_on_konsole else "",
                        cursor_right * is_on_konsole,
                    )
                )

        width, height = (
            self._get_minimal_render_size()
            if render_method == WHOLE
            else self._get_render_size()
        )

        if (  # Read directly from file when possible and reasonable
            self.read_from_file
            and not self._is_animated
            and file_is_readable
            and render_method == WHOLE
            and mul(*self._original_size) <= mul(*self._get_render_size())
            and (
                # None of the *alpha* options can affect these
                img.mode in {"1", "L", "RGB", "HSV", "CMYK"}
                # Alpha threshold is unused with graphics-based styles.
                # The transparency of some "P" mode images is missing on some terminals
                # Making the output inconsistent with other render styles.
                or (isinstance(alpha, float) and img.mode not in {"P", "PA"})
            )
        ):
            compressed_image = open(
                img.filename
                if self._source_type is ImageSource.PIL_IMAGE
                else self._source,
                "rb",
            )
            frame_img = None
        else:
            frame_img = img if frame else None
            img = self._get_render_data(
                img, alpha, size=(width, height), pixel_data=False, frame=frame
            )[0]  # fmt: skip
            if self.jpeg_quality >= 0 and img.mode == "RGB":
                format = "jpeg"
                jpeg_quality = self.jpeg_quality
            else:
                format = "png"
                jpeg_quality = None

            if render_method == LINES:
                raw_image = io.BytesIO(img.tobytes())
                compressed_image = io.BytesIO()
            else:
                compressed_image = io.BytesIO()
                img.save(
                    compressed_image,
                    format,
                    compress_level=compress,  # PNG
                    quality=jpeg_quality,
                )

        # clean up (ImageIterator uses one PIL image throughout)
        if frame_img is not img:
            self._close_image(img)

        if render_method == LINES:
            # NOTE: It's more efficient to write separate strings to the buffer
            # separately than concatenate and write together.

            cell_height = height // r_height
            bytes_per_line = width * cell_height * (len(img.mode))
            control_data = (
                f";width={r_width};height=1;preserveAspectRatio=0;inline=1"
                f"{';doNotMoveCursor=1' * is_on_konsole}:"
            )

            with io.StringIO() as buffer, raw_image, compressed_image:
                for line in range(1, r_height + 1):
                    compressed_image.seek(0)
                    with PIL.Image.frombytes(
                        img.mode, (width, cell_height), raw_image.read(bytes_per_line)
                    ) as img:
                        img.save(
                            compressed_image,
                            format,
                            compress_level=compress,  # PNG
                            quality=jpeg_quality,
                        )
                    compressed_image.truncate()

                    buffer.write(erase)
                    buffer.write(ITERM2_START)
                    buffer.write(f"size={compressed_image.tell()}")
                    buffer.write(control_data)
                    buffer.write(
                        standard_b64encode(compressed_image.getvalue()).decode()
                    )
                    buffer.write(ST)
                    is_on_konsole and buffer.write(cursor_right)
                    line < r_height and buffer.write("\n")

                return buffer.getvalue()

        # WHOLE
        with compressed_image:
            compressed_image.seek(0, 2)
            control_data = "".join(
                (
                    f"size={compressed_image.tell()};width={r_width}"
                    f";height={r_height};preserveAspectRatio=0;inline=1"
                    f"{';doNotMoveCursor=1' * is_on_konsole}:"
                )
            )
            compressed_image.seek(0)
            return "".join(
                (
                    (
                        ""
                        if is_on_konsole
                        else f"{erase}{cursor_right}\n" * (r_height - 1)
                    ),
                    erase,
                    "" if is_on_konsole else cursor_up,
                    ITERM2_START,
                    control_data,
                    standard_b64encode(compressed_image.read()).decode(),
                    ST,
                    f"{cursor_right}\n" * (r_height - 1) if is_on_konsole else "",
                    cursor_right * is_on_konsole,
                )
            )


_stdout_write = sys.stdout.write<|MERGE_RESOLUTION|>--- conflicted
+++ resolved
@@ -17,12 +17,7 @@
 
 # These sequences are used during performance-critical operations that occur often
 from .._ctlseqs import CURSOR_FORWARD, CURSOR_UP, ERASE_CHARS, ITERM2_START, ST
-<<<<<<< HEAD
 from .._utils import (
-=======
-from ..exceptions import RenderError, TermImageUserWarning
-from ..utils import (
->>>>>>> fde16405
     ClassInstanceProperty,
     ClassProperty,
     arg_type_error,
@@ -30,7 +25,7 @@
     get_terminal_name_version,
     write_tty,
 )
-from ..exceptions import RenderError, TermImageWarning
+from ..exceptions import RenderError, TermImageUserWarning
 from .common import GraphicsImage, ImageMeta, ImageSource
 
 # Constants for render methods
