--- conflicted
+++ resolved
@@ -435,14 +435,8 @@
         if not image:  # Quitting
             break
 
-<<<<<<< HEAD
-        if multi:
-            image = ImageClass.from_file(image)
+        image = ImageClass.from_file(image)
         image.set_size(Size.AUTO, maxsize=size)
-=======
-        image = ImageClass.from_file(image)
-        image.set_size(maxsize=size)
->>>>>>> d0d5c4b7
 
         # Using `BaseImage` for padding will use more memory since all the
         # spaces will be in the render output string, and theoretically more time
