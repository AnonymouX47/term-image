--- conflicted
+++ resolved
@@ -11,12 +11,7 @@
 import urwid
 
 from .. import logging
-<<<<<<< HEAD
-from ..utils import CSI, lock_tty
-=======
-from ..config import max_notifications
 from ..utils import CSI, lock_tty, write_tty
->>>>>>> 6b558660
 from . import main, render
 from .main import process_input, scan_dir_grid, scan_dir_menu, sort_key_lexi
 from .widgets import Image, ImageCanvas, info_bar, main as main_widget
