""".. Widgets for urwid"""

from __future__ import annotations

__all__ = ("UrwidImage", "UrwidImageCanvas", "UrwidImageScreen")

from typing import Optional, Tuple

import urwid

from .. import _ctlseqs as ctlseqs

# These sequences are used during performance-critical operations that occur often
<<<<<<< HEAD
from .._ctlseqs import BEGIN_SYNCED_UPDATE, END_SYNCED_UPDATE, ESC_b, SGR_NORMAL_b
from .._utils import arg_type_error, get_terminal_name_version, lock_tty, write_tty
=======
from .._ctlseqs import BEGIN_SYNCED_UPDATE, END_SYNCED_UPDATE, ESC_b, SGR_DEFAULT_b
>>>>>>> 470cd7d1
from ..exceptions import UrwidImageError
from ..image import BaseImage, ITerm2Image, KittyImage, Size, TextImage

# NOTE: Any new "private" attribute of any subclass of an urwid class should be
# prepended with "_ti" to prevent clashes with names used by urwid itself.


class UrwidImage(urwid.Widget):
    """Image widget (box/flow) for the urwid TUI framework.

    Args:
        image: The image to be rendered by the widget.
        format_spec: :ref:`Render format specifier <format-spec>`. Padding width and
          height are ignored.
        upscale: If ``True``, the image will be upscaled to fit maximally within the
          available size, if necessary, while still preserving the aspect ratio.
          Otherwise, the image is never upscaled.

    Raises:
        TypeError: An argument is of an inappropriate type.
        ValueError: An argument is of an appropriate type but has an
          unexpected/invalid value.
        term_image.exceptions.StyleError: Invalid style-specific format specifier.
        term_image.exceptions.UrwidImageError: Too many image widgets rendering images
          with the *kitty* render style.

    | Any ample space in the widget's render size is filled with spaces.
    | For animated images, the current frame (at render-time) is rendered.

    TIP:
        If *image* is of a :ref:`graphics-based <graphics-based>` render style and the
        widget is being used as or within a **flow** widget, with overlays or in any
        other case where the canvas will require vertical trimming, make sure to use a
        render method that splits images across lines such as the **LINES** render
        method for *kitty* and *iterm2* render styles.

    NOTE:
        * The `z-index` style-specific format spec field for
          :py:class:`~term_image.image.KittyImage` is ignored as this is used
          internally.
        * A **maximum** of ``2**32 - 2`` instances initialized with
          :py:class:`~term_image.image.KittyImage` instances may exist at the same time.

    IMPORTANT:
        This is defined if and only if the ``urwid`` package is available.
    """

    _sizing = frozenset((urwid.BOX, urwid.FLOW))
    ignore_focus = True

    _ti_error_placeholder = None

    # For kitty images
    _ti_disguise_state = 0
    _ti_free_z_indexes = set()

    # Progresses thus: 1, -1, 2, -2, 3, ..., 2**31 - 1, -(2**31 - 1)
    # This sequence results in shorter image escape sequences compared to starting
    # from -(2**31)
    _ti_next_z_index = 1

    def __init__(
        self, image: BaseImage, format_spec: str = "", *, upscale: bool = False
    ) -> None:
        if not isinstance(image, BaseImage):
            raise arg_type_error("image", image)

        if not isinstance(format_spec, str):
            raise arg_type_error("format_spec", format_spec)
        *fmt, alpha, style_args = image._check_format_spec(format_spec)

        if not isinstance(upscale, bool):
            raise arg_type_error("upscale", upscale)

        super().__init__()
        self._ti_image = image
        self._ti_h_align, _, self._ti_v_align, _ = fmt
        self._ti_alpha = alpha
        self._ti_style_args = style_args
        self._ti_sizing = Size.FIT if upscale else Size.AUTO

        if isinstance(image, TextImage):
            style_args["split_cells"] = True
        elif isinstance(image, KittyImage):
            style_args["z_index"] = self._ti_z_index = self._ti_get_z_index()

            # Since Konsole doesn't blend images placed at the same location and
            # z-index, unlike Kitty (and potentially others), `blend=True` is
            # better on Konsole as it reduces/eliminates flicker.
            if get_terminal_name_version().name != "konsole":
                # To clear directly overlapped images when urwid redraws a line without
                # a change in image position
                style_args["blend"] = False

    def __del__(self) -> None:
        if hasattr(self, "_ti_z_index"):
            __class__._ti_free_z_indexes.add(self._ti_z_index)

    image = property(
        lambda self: self._ti_image,
        doc="""
        The image rendered by the widget

        :type: BaseImage

        GET:
            Returns the image instance rendered by the widget.
        """,
    )

    def render(self, size: Tuple[int, int], focus: bool = False) -> urwid.Canvas:
        image = self._ti_image

        if len(size) == 2:  # box
            image.set_size(self._ti_sizing, frame_size=size)
        elif len(size) == 1:  # flow
            if self._ti_sizing is Size.FIT:
                image.set_size(size[0])
            else:
                fit_size = self._ti_image._valid_size(size[0])
                ori_size = self._ti_image._valid_size(Size.ORIGINAL)
                image._size = (
                    ori_size
                    if ori_size[0] <= fit_size[0] and ori_size[1] <= fit_size[1]
                    else fit_size
                )
            size = (size[0], image._size[1])
        else:  # fixed
            raise UrwidImageError("Not a fixed widget")

        try:
            render = image._format_render(
                image._renderer(
                    image._render_image, self._ti_alpha, **self._ti_style_args
                ),
                self._ti_h_align,
                size[0],
                self._ti_v_align,
                size[1],
            )
        except Exception:
            if type(self)._ti_error_placeholder is None:
                raise
            canv = type(self)._ti_error_placeholder.render(size, focus)
        else:
            canv = UrwidImageCanvas(render, size, image._size)

        return canv

    def rows(self, size: Tuple[int], focus: bool = False) -> int:
        fit_size = self._ti_image._valid_size(size[0])
        if self._ti_sizing is Size.FIT:
            n_rows = fit_size[1]
        else:
            ori_size = self._ti_image._valid_size(Size.ORIGINAL)
            n_rows = (
                ori_size[1]
                if ori_size[0] <= fit_size[0] and ori_size[1] <= fit_size[1]
                else fit_size[1]
            )

        return n_rows

    @classmethod
    def set_error_placeholder(cls, widget: Optional[urwid.Widget]) -> None:
        """Sets the widget to be rendered in place of an image when rendering fails.

        Args:
            widget: The placeholder widget or ``None`` to remove the placeholder.

        Raises:
            TypeError: *widget* is not an urwid widget.

        If set, any exception raised during rendering is **suppressed** and the
        placeholder is rendered in place of the image.
        """
        if not isinstance(widget, urwid.Widget):
            raise arg_type_error("widget", widget)

        cls._ti_error_placeholder = widget

    @staticmethod
    def _ti_get_z_index() -> int:
        if __class__._ti_free_z_indexes:
            return __class__._ti_free_z_indexes.pop()

        z_index = __class__._ti_next_z_index
        if z_index == 2**31:
            raise UrwidImageError("Too many image widgets with the kitty render style")
        __class__._ti_next_z_index = -z_index if z_index > 0 else -z_index + 1

        return z_index

    def _ti_change_disguise(self) -> None:
        """See :py:meth`UrwidImageCanvas._ti_change_disguise`."""
        self._ti_disguise_state = (self._ti_disguise_state + 1) % 3


class UrwidImageCanvas(urwid.Canvas):
    """Image canvas for the urwid TUI framework.

    Args:
        render: The rendered image.
        size: The canvas size. Also, the size of the rendered (and formatted) image.
        image_size: The size with which the image was rendered (excluding padding).

    NOTE:
        The canvas outputs blanks (spaces) for :ref:`graphics-based <graphics-based>`
        images when horizontal trimming is required (e.g when a widget is laid over
        an image). This is temporary as horizontal trimming will be implemented in the
        future.

        This canvas is intended to be rendered by :py:class:`UrwidImage` (or a subclass
        of it) only. Otherwise, the output isn't guaranteed to be as expected.

    WARNING:
        The constructor of this class performs NO argument validation at all for the
        sake of performance. If instantiating this class directly, make sure to pass
        appropriate arguments or create subclass, override the constructor and perform
        the validation.

    IMPORTANT:
        This is defined if and only if the ``urwid`` package is available.
    """

    _ti_disguise_state = 0

    def __init__(
        self, render: str, size: Tuple[int, int], image_size: Tuple[int, int]
    ) -> None:
        super().__init__()
        self.size = size
        self._ti_image_size = image_size

        # On the last row of the screen, urwid inserts the second to the last
        # character after writing the last (though placed before it i.e inserted),
        # thereby messing up an escape sequence occurring at the end.
        # See `urwid.raw_display.Screen._last_row()`.
        # Any line of the image could potentially be the last on the screen as a result
        # of trimming.
        self._ti_lines = [line + b"\0\0" for line in render.encode().split(b"\n")]

    def cols(self) -> int:
        return self.size[0]

    def content(self, trim_left=0, trim_top=0, cols=None, rows=None, attr_map=None):
        size = self.size
        image_size = self._ti_image_size
        visible_rows = rows or size[1]
        trim_bottom = size[1] - trim_top - visible_rows
        visible_cols = cols or size[0]
        trim_right = size[0] - trim_left - visible_cols

        widget = self.widget_info[0]
        try:
            image = widget._ti_image
            h_align = widget._ti_h_align
            v_align = widget._ti_v_align
        except AttributeError:  # the canvas wasn't rendered by `UrwidImage`
            for line in self._ti_lines[trim_top : -trim_bottom or None]:
                yield [(None, "U", line)]
            return

        if isinstance(image, TextImage):
            if trim_left == 0 == trim_right:
                for line in self._ti_lines[trim_top : -trim_bottom or None]:
                    yield [(None, "U", line.replace(b"\0", b"")), (None, "U", b"\0\0")]
                return

            pad = size[1] - image_size[1]
            if v_align == "^":
                pad_top = 0
                pad_bottom = pad
            elif v_align == "_":
                pad_top = pad
                pad_bottom = 0
            else:
                pad_top = pad // 2
                pad_bottom = pad - pad_top

            (
                new_pad_top,
                trim_image_top,
                trim_image_bottom,
                new_pad_bottom,
            ) = self._ti_calc_trim(
                size[1], image_size[1], trim_top, pad_top, trim_bottom, pad_bottom
            )
            image_is_empty = image_size[1] in (trim_image_top, trim_image_bottom)
            image_is_partial = trim_image_top != image_size[1] != trim_image_bottom

            # Adding "\0\0" for consistency with output without horizontal trim
            padding_line = b" " * visible_cols + b"\0\0"

            if not image_is_empty:
                pad = size[0] - image_size[0]
                if h_align == "<":
                    pad_left = 0
                    pad_right = pad
                elif h_align == ">":
                    pad_left = pad
                    pad_right = 0
                else:
                    pad_left = pad // 2
                    pad_right = pad - pad_left

                (
                    new_pad_left,
                    trim_image_left,
                    trim_image_right,
                    new_pad_right,
                ) = self._ti_calc_trim(
                    size[0], image_size[0], trim_left, pad_left, trim_right, pad_right
                )
                image_line_is_full = trim_image_left == 0 == trim_image_right
                image_line_is_partial = (
                    trim_image_left != image_size[0] != trim_image_right
                )
                pad_right += 2  # For "\0\0"

                left_padding = (
                    ((None, "U", b" " * new_pad_left),) if new_pad_left else ()
                )
                right_padding = (
                    ((None, "U", b" " * new_pad_right),) if new_pad_right else ()
                )
                color_reset = (
                    ((None, "U", SGR_DEFAULT_b),)
                    if image_size[0] > trim_image_right > 0
                    else ()
                )
                last_row_workaround = ((None, "U", b"\0\0"),)

            if image_is_empty:
                image_lines = []
            else:
                image_lines = self._ti_lines[pad_top : -pad_bottom or None]
                if image_is_partial:
                    image_lines = image_lines[
                        trim_image_top : -trim_image_bottom or None
                    ]

            # top padding
            for _ in range(new_pad_top):
                yield [(None, "U", padding_line)]

            # image
            for line in image_lines:
                first_color = ()
                if image_line_is_full:
                    image_line = line[pad_left:-pad_right].replace(b"\0", b"")
                elif image_line_is_partial:
                    line = line[pad_left:-pad_right].split(b"\0")
                    image_line = b"".join(
                        line[trim_image_left : -trim_image_right or None]
                    )
                    # Exclude non-colored images when the time comes
                    if not line[trim_image_left].startswith(ESC_b):
                        for cell in line[trim_image_left - 1 :: -1]:
                            if cell.startswith(ESC_b):
                                first_color = (
                                    (None, "U", cell[: cell.rindex(b"m") + 1]),
                                )
                                break
                image_line = (
                    (*first_color, (None, "U", image_line))
                    if image_line_is_full or image_line_is_partial
                    else ()
                )

                yield [
                    *left_padding,
                    *image_line,
                    *color_reset,
                    *right_padding,
                    *last_row_workaround,
                ]

            # bottom padding
            for _ in range(new_pad_bottom):
                yield [(None, "U", padding_line)]
        elif trim_left or trim_right:
            line = b" " * visible_cols
            for _ in range(visible_rows):
                yield [(None, "U", line)]
        else:
            disguise = (
                b"\b "
                * (self._ti_disguise_state + widget._ti_disguise_state)
                * (
                    isinstance(image, KittyImage)
                    or isinstance(image, ITerm2Image)
                    and get_terminal_name_version().name == "konsole"
                )
            )
            for line in self._ti_lines[trim_top : -trim_bottom or None]:
                yield [(None, "U", line + disguise)]

    def rows(self) -> int:
        return self.size[1]

    @classmethod
    def _ti_change_disguise(cls) -> None:
        """Changes the hidden text embedded on every line, such that every line of the
        canvas is different in every state.

        The reason for this is, ``urwid`` will not redraw lines that have not changed
        since the last screen update. So this is to trick ``urwid`` into taking every
        line containing a part of an image as different in each state.

        This is used to force redraws of all images on screen, particularly when
        graphics-based images are cleared and their positions have not change so
        much.
        """
        cls._ti_disguise_state = (cls._ti_disguise_state + 1) % 3

    @staticmethod
    def _ti_calc_trim(
        size: int,
        image_size: int,
        trim_side1: int,
        pad_side1: int,
        trim_side2: int,
        pad_side2: int,
    ) -> Tuple[int, int, int, int]:
        """Calculates the new padding size on both sides after trimming and size to be
        trimmed off the rendered image from both ends, all **along the same axis**.

        Args:
            size: Canvas size.
            image_size: Size with which the image was rendered (excluding padding).
            trim_side1: Size to trim off the canvas (image with padding) from one size.
            pad_side1: Padding size on one side of the image.
            trim_side2: Size to trim off the canvas (image with padding) from the
              opposite size.
            pad_side2: Padding size on the opposite side of the image.

        Returns:
            A 4-tuple containing the following dimensions, in the given order:

            - new_pad_side1: The trimmed padding size on one side.
            - trim_image_side1: The size to be trimmed off the image on one side.
            - trim_image_side2: The size to be trimmed off the image on the opposite
              side.
            - new_pad_side2: The trimmed padding size on the opposite side.

        The dimensions given as arguments must be along the **same axis** (vertical or
        horizontal).
        """
        image_end = size - pad_side2
        if trim_side1 >= image_end:  # within side2 padding
            new_pad_side1 = 0
            trim_image_side1 = image_size
            new_pad_side2 = size - trim_side1
        elif trim_side1 >= pad_side1:  # within the image
            new_pad_side1 = 0
            trim_image_side1 = trim_side1 - pad_side1
            new_pad_side2 = pad_side2
        else:  # within side1 padding
            new_pad_side1 = pad_side1 - trim_side1
            trim_image_side1 = 0
            new_pad_side2 = pad_side2

        image_end = size - pad_side1
        if trim_side2 >= image_end:  # within side1 padding
            new_pad_side2 = 0
            trim_image_side2 = image_size
            new_pad_side1 -= trim_side2 - image_end
        elif trim_side2 >= pad_side2:  # within the image
            new_pad_side2 = 0
            trim_image_side2 = trim_side2 - pad_side2
        else:  # within side2 padding
            new_pad_side2 -= trim_side2
            trim_image_side2 = 0

        return new_pad_side1, trim_image_side1, trim_image_side2, new_pad_side2


class UrwidImageScreen(urwid.raw_display.Screen):
    """A screen that supports drawing images.

    It monitors images of some :ref:`graphics-based <graphics-based>` render styles
    and clears them off the screen when necessary (e.g at startup, when scrolling,
    upon terminal resize and at exit).

    See the baseclass for further description.

    IMPORTANT:
        This is defined if and only if the ``urwid`` package is available.
    """

    def __init__(self, *args, **kwargs):
        super().__init__(*args, **kwargs)
        self._ti_screen_canv = None
        self._ti_image_cviews = frozenset()

    def clear(self):
        self.clear_images()
        return super().clear()

    def clear_images(self, *widgets: UrwidImage, now: bool = False) -> None:
        """Clears on-screen images of :ref:`graphics-based <graphics-based>`
        styles **that support/require such an operation**.

        Args:
            widgets: Image widgets to clear.

              All on-screen images rendered by each of the widgets are cleared,
              provided the widget was initialized with a
              :py:class:`term_image.image.KittyImage` instance.

              If none is given, all images (of styles **that support/require such an
              operation**) on-screen are cleared.

            now: If ``True`` the images are cleared immediately.
              Otherwise, they're cleared when next the output buffer is flushed,
              such as at the next screen redraw.
        """
        # Also takes care of iterm2 images on Konsole
        if not (KittyImage.forced_support or KittyImage.is_supported()):
            return

        if widgets:
            # Better to send the delete commands in a batch than individually
            kitty_widgets = []
            for index, widget in enumerate(widgets):
                if not isinstance(widget, UrwidImage):
                    raise arg_type_error(f"widgets[{index}]", widget)

                if isinstance(widget._ti_image, KittyImage):
                    kitty_widgets.append(widget)
                    widget._ti_change_disguise()

            if kitty_widgets:
                if now:
                    write_tty(
                        b"".join(
                            ctlseqs.KITTY_DELETE_Z_INDEX_b % widget._ti_z_index
                            for widget in kitty_widgets
                        )
                    )
                else:
                    self.write(
                        "".join(
                            ctlseqs.KITTY_DELETE_Z_INDEX % widget._ti_z_index
                            for widget in kitty_widgets
                        )
                    )
        else:
            if now:
                write_tty(ctlseqs.KITTY_DELETE_ALL_b)
            else:
                self.write(ctlseqs.KITTY_DELETE_ALL)
            UrwidImageCanvas._ti_change_disguise()

    # `@lock_tty` prevents queries during a synced update.
    # Otherwise, responses would be delayed until the synced update ends and that might
    # be after the query has timed out.
    @lock_tty
    def draw_screen(self, maxres, canvas):
        """See the description of the baseclass' method.

        Synchronizes output on terminal emulators that support the feature to
        reduce/eliminate image flickering and screen tearing.
        """
        self.write(BEGIN_SYNCED_UPDATE)
        try:
            if canvas is not self._ti_screen_canv:
                self._ti_screen_canv = canvas
                self._ti_clear_images()
            return super().draw_screen(maxres, canvas)
        finally:
            self.write(END_SYNCED_UPDATE)
            self.flush()

    @lock_tty
    def flush(self):
        """See the baseclass' method for the description."""
        return super().flush()

    @lock_tty
    def get_available_raw_input(self):
        """See the baseclass' method for the description."""
        return super().get_available_raw_input()

    @lock_tty
    def write(self, data):
        """See the baseclass' method for the description."""
        return super().write(data)

    def _start(self, *args, **kwargs):
        ret = super()._start(*args, **kwargs)
        self.clear_images()
        return ret

    def _stop(self):
        self.clear_images()
        return super()._stop()

    def _ti_clear_images(self):
        if not (
            KittyImage.forced_support
            or KittyImage.is_supported()
            or ITerm2Image.is_supported()
            and get_terminal_name_version().name == "konsole"
        ):
            return

        screen_canv = self._ti_screen_canv

        if not isinstance(screen_canv, urwid.CompositeCanvas):
            if self._ti_image_cviews:
                self.clear_images()
                self._ti_image_cviews.clear()
            return

        def process_shard_tails():
            nonlocal col

            while col in shard_tails:
                *trim, cols, rows, canv = shard_tails[col]
                if rows > n_rows:
                    shard_tails[col] = (*trim, cols, rows - n_rows, canv)
                else:
                    del shard_tails[col]
                col += cols

        image_cviews = set()
        shard_tails = {}
        row = 1

        for n_rows, cviews in screen_canv.shards:
            col = 1
            for cview in cviews:
                process_shard_tails()
                *trim, cols, rows, _, canv = cview

                if isinstance(canv, UrwidImageCanvas):
                    try:
                        widget = canv.widget_info[0]
                    except TypeError:
                        pass
                    else:
                        if (
                            isinstance(widget._ti_image, KittyImage)
                            or isinstance(widget._ti_image, ITerm2Image)
                            and get_terminal_name_version().name == "konsole"
                        ):
                            image_cviews.add((canv, row, col, *trim, cols, rows))

                if rows > n_rows:
                    shard_tails[col] = (*trim, cols, rows - n_rows, canv)
                col += cols
            process_shard_tails()
            row += n_rows

        kitty_widgets = []
        for canv, *_ in self._ti_image_cviews - image_cviews:
            widget = canv.widget_info[0]
            if isinstance(widget._ti_image, KittyImage):
                kitty_widgets.append(widget)
            else:
                self.clear_images()
                # Multiple `clear_images()`s messes up the canvas disguise
                # A single `clear_images()` takes care of all images anyways
                break
        else:
            if kitty_widgets:
                self.clear_images(*kitty_widgets)

        self._ti_image_cviews = frozenset(image_cviews)<|MERGE_RESOLUTION|>--- conflicted
+++ resolved
@@ -11,12 +11,8 @@
 from .. import _ctlseqs as ctlseqs
 
 # These sequences are used during performance-critical operations that occur often
-<<<<<<< HEAD
-from .._ctlseqs import BEGIN_SYNCED_UPDATE, END_SYNCED_UPDATE, ESC_b, SGR_NORMAL_b
+from .._ctlseqs import BEGIN_SYNCED_UPDATE, END_SYNCED_UPDATE, ESC_b, SGR_DEFAULT_b
 from .._utils import arg_type_error, get_terminal_name_version, lock_tty, write_tty
-=======
-from .._ctlseqs import BEGIN_SYNCED_UPDATE, END_SYNCED_UPDATE, ESC_b, SGR_DEFAULT_b
->>>>>>> 470cd7d1
 from ..exceptions import UrwidImageError
 from ..image import BaseImage, ITerm2Image, KittyImage, Size, TextImage
 
