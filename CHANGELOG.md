--- conflicted
+++ resolved
@@ -22,17 +22,13 @@
 - [lib] `KittyImage` class ([#39]).
 - [lib] Support for multiple render methods per render style via `BaseImage.set_render_method()` ([#39]).
 - [lib] Non-linear image iteration via `ImageIterator.seek()` ([#42]).
-<<<<<<< HEAD
+- [lib] Image category subclasses (of `BaseImage`), `TextImage` and `GraphicsImage` ([#44]).
 - [lib] Automatic font ratio computation ([#45]).
 - [lib] `term_image.FontRatio` enumeration class ([#45]).
 - [cli] `--style` command-line option for render style selection ([#37]).
 - [cli] `kitty` render style choice for the `--style` CL option ([#39]).
+- [cli] `--force-style` to bypass render style support checks ([#44]).
 - [cli] `--auto-font-ratio` for automatic font ratio determination ([#45]).
-=======
-- [lib] Image category subclasses (of `BaseImage`), `TextImage` and `GraphicsImage` ([#44]).
-- [cli] `kitty` render style choice for the `--style` CL option ([#39]).
-- [cli] `--force-style` to bypass render style support checks ([#44]).
->>>>>>> c6670d1a
 - [tui] Concurrent/Parallel frame rendering for TUI animations ([#42]).
 - [lib,cli,tui] Support for the Kitty terminal graphics protocol ([#39]).
 - [lib,cli,tui] Automatic render style selection based on the detected terminal support ([#37]).
@@ -43,12 +39,9 @@
 - [lib] On UNIX, the library now attempts to determine the proper terminal device to use when standard streams are redirected to files or pipes ([#36]).
 - [lib] `BaseImage.source` now raises `TermImageException` when invoked after the instance has been finalized ([#38]).
 - [lib] Improved `repr()` of image instances ([#38]).
-<<<<<<< HEAD
-- [cli,tui] Changed default value of `font ratio` config option to `null` ([#45]).
-=======
 - [lib] Direct baseclass of `TermImage` to `TextImage` ([#44]).
 - [cli] `-S` from `--scroll` to `--style` ([#44]).
->>>>>>> c6670d1a
+- [cli,tui] Changed default value of `font ratio` config option to `null` ([#45]).
 
 [#34]: https://github.com/AnonymouX47/term-image/pull/34
 [#36]: https://github.com/AnonymouX47/term-image/pull/36
@@ -58,11 +51,8 @@
 [#41]: https://github.com/AnonymouX47/term-image/pull/41
 [#42]: https://github.com/AnonymouX47/term-image/pull/42
 [#43]: https://github.com/AnonymouX47/term-image/pull/43
-<<<<<<< HEAD
+[#44]: https://github.com/AnonymouX47/term-image/pull/44
 [#45]: https://github.com/AnonymouX47/term-image/pull/45
-=======
-[#44]: https://github.com/AnonymouX47/term-image/pull/44
->>>>>>> c6670d1a
 
 
 ## [0.3.1] - 2022-05-04
