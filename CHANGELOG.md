--- conflicted
+++ resolved
@@ -20,11 +20,8 @@
 - [lib] On UNIX, the library now attempts to determine the proper terminal device to use when standard streams are redirected to files or pipes ([#36]).
 
 [#34]: https://github.com/AnonymouX47/term-image/pull/34
-<<<<<<< HEAD
+[#36]: https://github.com/AnonymouX47/term-image/pull/36
 [#37]: https://github.com/AnonymouX47/term-image/pull/37
-=======
-[#36]: https://github.com/AnonymouX47/term-image/pull/36
->>>>>>> c8b1f5fc
 
 
 ## [0.3.1] - 2022-05-04
