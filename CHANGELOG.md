# Changelog
All notable changes to this project will be documented in this file.

The format is based on [Keep a Changelog](https://keepachangelog.com/en/1.0.0/),
and this project adheres to [Semantic Versioning](https://semver.org/spec/v2.0.0.html).

## [Unreleased]
### Fixed
- [lib] Directly adjusting image seek position no longer affects iteration with `ImageIterator` ([#42]).
- [tui] Intensive performance drop while populating large image grids ([#41]).
- [tui] Navigation across animated images ([#42]).
  - No more waiting for the first frame to be rendered before moving on.

### Added
- [lib] A common interface to be shared across all image classes ([#34]).
- [lib] `BaseImage`, the baseclass of all image classes ([#34]).
- [lib] `is_supported()` class method for render style support detection ([#34]).
- [lib] Convenience functions for automatic render style selection ([#37]).
  - `AutoImage()`, `from_file()` and `from_url()` in `term_image.image`.
- [lib] `BaseImage.source_type` property ([#38]).
<<<<<<< HEAD
- [lib] `KittyImage` class ([#39]).
- [lib] Support for multiple render methods per render style via `BaseImage.set_render_method()` ([#39]).
- [cli] `kitty` render style choice for the `--style` CL option ([#39]).
=======
- [lib] Non-linear image iteration via `ImageIterator.seek()` ([#42]).
- [tui] Concurrent/Parallel frame rendering for TUI animations ([#42]).
>>>>>>> 1c95e001
- [cli,tui] `--style` command-line option for render style selection ([#37]).
- [lib,cli,tui] Support for the Kitty terminal graphics protocol ([#39]).
- [lib,cli,tui] Automatic render style selection based on the detected terminal support ([#37]).


### Changed
- [lib] `TermImage` is now a subclass of `BaseImage` ([#34]).
- [lib] Instantiation via the class constructor now initializes the seek position of animated images to the current seek position of the given PIL image ([#34]).
- [lib] On UNIX, the library now attempts to determine the proper terminal device to use when standard streams are redirected to files or pipes ([#36]).
- [lib] `BaseImage.source` now raises `TermImageException` when invoked after the instance has been finalized ([#38]).
- [lib] Improved `repr()` of image instances ([#38]).

[#34]: https://github.com/AnonymouX47/term-image/pull/34
[#36]: https://github.com/AnonymouX47/term-image/pull/36
[#37]: https://github.com/AnonymouX47/term-image/pull/37
[#38]: https://github.com/AnonymouX47/term-image/pull/38
<<<<<<< HEAD
[#39]: https://github.com/AnonymouX47/term-image/pull/39
=======
[#41]: https://github.com/AnonymouX47/term-image/pull/41
[#42]: https://github.com/AnonymouX47/term-image/pull/42
>>>>>>> 1c95e001


## [0.3.1] - 2022-05-04
### Fixed
- [cli,tui] Fixed image viewer crash on Python 3.7.


## [0.3.0] - 2022-04-26
### Fixed
- [lib] Fixed the *scroll* parameter of `TermImage.draw()` ([#29](https://github.com/AnonymouX47/term-image/pull/29)).
- [tui] Fixed TUI crashing when "max notifications" config option is set to `0`.
- [cli,tui] Fixed handling of some errors in the viewer ([#33](https://github.com/AnonymouX47/term-image/pull/33)).

### Changed
- Renamed the project, CLI executable, top-level package and user directory ([#28](https://github.com/AnonymouX47/term-image/pull/28))
- [lib] Changed sizing units to columns and lines ([#29](https://github.com/AnonymouX47/term-image/pull/29)).
- [lib] Padding width is now validated only when drawing to the terminal (via `TermImage.draw()`) ([#32](https://github.com/AnonymouX47/term-image/pull/32)).
- [cli,tui] Updated the viewer's exit codes ([#33](https://github.com/AnonymouX47/term-image/pull/33)).
- [test] Updated and re-organized the test suite ([#31](https://github.com/AnonymouX47/term-image/pull/31)).

### Deprecated
- [lib] Deprecated top-level package name `term_img` ([#28](https://github.com/AnonymouX47/term-image/pull/28)).

### Removed
- [lib] Removed "size too small" check and exception when setting size ([#29](https://github.com/AnonymouX47/term-image/pull/29)).


## [0.2.0] - 2022-04-16
### Fixed
- [lib] Size validation is no longer forced for non-animated drawing of animated images.
- [cli] Properly handled unexpected exceptions while processing file and URL sources.
- [cli] All error messages are written directly to the console go to STDERR.
- [cli] Fixed deadblock when the program exits immediately after parsing arguments.
- [cli] "Opening ..." logs and notifications for file sources.
- [tui] Fixed switching back to the normal buffer after the TUI exits on some terminals.
- [tui] Greatly reduced delay in displaying grids.
- [tui] The grid cell in focus now retains focus, no matter the changes in grid or cell size.
- [cli,tui] Handled indirectly cyclic symlinks.
- [cli,tui,config] Corrected all platform-dependent path separators.

### Added
- [lib] `term_img.image.ImageIterator` for efficient iteration over rendered frames of animated images.
- [lib] Iteration support for `TermImage`.
- [lib] *scroll*, *repeat* and *cached* parameters to `TermImage.draw()`.
- [cli] Parallel and concurrent processing of sources, using multiprocessing and multithreading.
- [cli] Command-line argument value checks.
- [cli] `INVALID_ARG` exit code for invalid command-line argument values.
- [cli] `--max-pixels-cli` to apply "max pixels" config and `--max-pixels` in CLI mode.
- [cli] `--reset-config` to restore default configurations.
- [cli] Animation-related command-line options: `--repeat`, `--anim-cache`, `--cache-all-anim`, `--cache-no-anim`.
- [cli] Performance-related command-line options: `--checkers`, `--getters`, `--grid-renderers`, `--no-multi`.
- [tui] Menu list numbering/count.
- [tui] Asynchronous updating of the menu list and grid views.
- [tui] Asynchronous and gradual rendering of grid cells.
- [tui] Asynchronous image rendering.
- [tui] Implemented "Force Render" action in view contexts for animated images.
- [tui] Progress indication.
- [cli,tui] Maximum recursion depth functionality with -d | --max-depth`.
- [cli,tui] QUIET mode with `-q | --quiet`.
- [cli,tui] Separate color for WARNING-level console notifications.
- [cli,tui] `processName` and `threadName` log fields (only at DEBUG logging level).
- [cli,tui] Full exception log when a session is terminated due to an exception.
- [config] New config options: `anim cache`, `log file`, `max notifications`, `checkers`, `getters` and `grid renderers`.
- [cli,config] Descriptive error messages for config options (and the correspoding command-line options, if there is).

### Changed
- Bumped Pillow minimum version to 9.1.0 (because of [Pillow #6077](https://github.com/python-pillow/Pillow/pull/6077))
- Bumped requirement versions:
  - Pillow -> 9.1.0
  - requests -> 2.27.1
  - black -> 22.3.0
- [lib] The cursor is now hidden while drawing images.
- [lib] `TermImage.source` now gives the absolute file path for file-sourced instances instead of the real path.
- [lib] Deferred frame count computation till `TermImage.n_frames` is first invoked.
- [lib] Animated image frame duration is now derived from the image metadata, if available.
- [lib] The names and semantics of some parameters of `TermImage.set_size()`:
  - `check_height` -> `fit_to_width`
  - `check_width` -> `fit_to_height`
- [lib] Renamed `ignore_oversize` paramter of `TermImage.draw()` to `check_size` and modified the semantics accordingly.
- [lib,cli,tui] Improved image animation performance.
- [lib,cli,tui] Automatic caching of animation frames is now based on number of frames.
- [cli] The current working directory is used if no source is specified.
- [cli] Allowed abbreviation of options and clustering in Python 3.7.
- [cli] Modified the semantics of `--scroll`, `--fit-to-width` and `--oversize`.
- [cli] Optimized non-recursive directory checks.
- [cli] File and URL sources are now processed concurrently.
- [cli] Directory sources are now processed in parallel with one another and with file and URL sources, if supported.
  - Otherwise they are processed sequentially with one another and concurrently with file and URL sources.
- [cli] Disabled processing of directory sources on Windows, since the TUI is not supported.
- [tui] Faulty image loads are now reported only once per image, per directory scan.
- [tui] Changed entry sorting and grouping order.
- [tui] Improved grid display and grid cell rendering performance.
- [tui] Improved directory scanning and entry sorting performance.
- [cli,tui] Using absolute paths in place of real paths; Better handling of symlinks.
- [cli,tui] Upgraded the logging system.
- [config] Stylized config messages.
- [config] Improved config update routine.
- [config] Limited `cell width` option to the range `30 <= x <= 50`.
- [tui,config] Prepended the symbols of all uppercase keys with '⇧' (U+21e7)

### Removed
- [lib] size validation when setting render size based on the terminal size.
- [lib,cli,tui] Support for Python 3.6.
- [config] `frame duration` config option.


## [0.1.1] - 2022-01-29
### Added
- First official release


[Unreleased]: https://github.com/AnonymouX47/term-image/compare/v0.3.1...HEAD
[0.3.1]: https://github.com/AnonymouX47/term-image/compare/v0.3.0...v0.3.1
[0.3.0]: https://github.com/AnonymouX47/term-image/compare/v0.2.0...v0.3.0
[0.2.0]: https://github.com/AnonymouX47/term-image/compare/v0.1.1...v0.2.0
[0.1.1]: https://github.com/AnonymouX47/term-image/releases/tag/v0.1.1<|MERGE_RESOLUTION|>--- conflicted
+++ resolved
@@ -18,18 +18,14 @@
 - [lib] Convenience functions for automatic render style selection ([#37]).
   - `AutoImage()`, `from_file()` and `from_url()` in `term_image.image`.
 - [lib] `BaseImage.source_type` property ([#38]).
-<<<<<<< HEAD
 - [lib] `KittyImage` class ([#39]).
 - [lib] Support for multiple render methods per render style via `BaseImage.set_render_method()` ([#39]).
+- [lib] Non-linear image iteration via `ImageIterator.seek()` ([#42]).
 - [cli] `kitty` render style choice for the `--style` CL option ([#39]).
-=======
-- [lib] Non-linear image iteration via `ImageIterator.seek()` ([#42]).
 - [tui] Concurrent/Parallel frame rendering for TUI animations ([#42]).
->>>>>>> 1c95e001
 - [cli,tui] `--style` command-line option for render style selection ([#37]).
 - [lib,cli,tui] Support for the Kitty terminal graphics protocol ([#39]).
 - [lib,cli,tui] Automatic render style selection based on the detected terminal support ([#37]).
-
 
 ### Changed
 - [lib] `TermImage` is now a subclass of `BaseImage` ([#34]).
@@ -42,12 +38,9 @@
 [#36]: https://github.com/AnonymouX47/term-image/pull/36
 [#37]: https://github.com/AnonymouX47/term-image/pull/37
 [#38]: https://github.com/AnonymouX47/term-image/pull/38
-<<<<<<< HEAD
 [#39]: https://github.com/AnonymouX47/term-image/pull/39
-=======
 [#41]: https://github.com/AnonymouX47/term-image/pull/41
 [#42]: https://github.com/AnonymouX47/term-image/pull/42
->>>>>>> 1c95e001
 
 
 ## [0.3.1] - 2022-05-04
