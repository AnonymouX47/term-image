from __future__ import annotations

__all__ = ("KittyImage",)

import io
import re
import sys
from base64 import standard_b64encode
from dataclasses import asdict, dataclass
<<<<<<< HEAD
from subprocess import run
from typing import Generator, Optional, Set, Union
=======
from math import ceil
from operator import mul
from typing import Any, Dict, Generator, Optional, Set, Tuple, Union
>>>>>>> 92a89462
from zlib import compress, decompress

import PIL

<<<<<<< HEAD
from ..utils import lock_tty, query_terminal
=======
from ..exceptions import _style_error
from ..utils import get_cell_size, lock_tty, query_terminal
>>>>>>> 92a89462
from .common import GraphicsImage

FORMAT_SPEC = re.compile(r"([^zm]*)(z(-?\d+)?)?(m[01])?(.*)", re.ASCII)
# Constants for ``KittyImage`` render method
LINES = "lines"
WHOLE = "whole"


class KittyImage(GraphicsImage):
    """A render style using the Kitty terminal graphics protocol.

    See :py:class:`GraphicsImage` for the complete description of the constructor.

    **Render Methods**

    :py:class:`KittyImage` provides two methods of :term:`rendering` images, namely:

    lines (default)
       Renders an image line-by-line i.e the image is evenly split across the number
       of lines it should occupy.

       Pros:

         * Good for use cases where it might be required to trim some lines of the
           image.

    whole
       Renders an image all at once i.e the entire image data is encoded into one
       line of the :term:`rendered` output, such that the entire image is drawn once
       by the terminal and still occupies the correct amount of lines and columns.

       Pros:

         * Render results are more compact (i.e less in character count) than with
           the **lines** method since the entire image is encoded at once.

    The render method can be set with
    :py:meth:`set_render_method() <BaseImage.set_render_method>` using the names
    specified above.


    **Format Specification**

    See :ref:`format-spec`.

    ::

        [ z [index] ] [ m {0 | 1} ]

    * ``z``: Image/Text stacking order.

      * ``index``: Image z-index. An integer in the **signed 32-bit range**.

        Images drawn in the same location with different z-index values will be
        blended if they are semi-transparent. If ``index`` is:

        * ``>= 0``, the image will be drawn above text.
        * ``< 0``, the image will be drawn below text.
        * ``< -(2 ** 31) / 2``, the image will be drawn below non-default text
          background colors.

      * ``z`` without ``index`` is currently only used internally.
      * If *absent*, defaults to z-index ``0``.
      * e.g ``z0``, ``z1``, ``z-1``, ``z2147483647``, ``z-2147483648``.

    * ``m``: Image/Text inter-mixing policy.

      * If the character after ``m`` is:

        * ``0``, text within the region covered by the image will be erased,
          though text can be inter-mixed with the image after it's been drawn.
        * ``1``, text within the region covered by the image will NOT be erased.

      * If *absent*, defaults to ``m0``.
      * e.g ``m0``, ``m1``.


    ATTENTION:
        Currently supported terminal emulators include:

          * `Kitty <https://sw.kovidgoyal.net/kitty/>`_ >= 0.20.0.
          * `Konsole <https://konsole.kde.org>`_ >= 22.04.0.
    """

    _render_methods: Set[str] = {LINES, WHOLE}
    _default_render_method: str = LINES
    _render_method: str = LINES
    _style_args = {
        "z_index": (
            (
                lambda x: x is None or isinstance(x, int),
                "z-index must be `None` or an integer",
            ),
            (
                lambda x: x is None or -(2**31) <= x < 2**31,
                "z-index must be within the 32-bit signed integer range",
            ),
        ),
        "mix": (
            (
                lambda x: isinstance(x, bool),
                "Inter-mixing policy must be a boolean",
            ),
            (lambda _: True, ""),
        ),
    }

    _KITTY_VERSION: Tuple[int, int, int] = ()
    _KONSOLE_VERSION: Tuple[int, int, int] = ()

    # Only defined for the purpose of proper self-documentation
    def draw(
        self, *args, z_index: Optional[int] = 0, mix: bool = False, **kwargs
    ) -> None:
        """Draws an image to standard output.

        Extends the common interface with style-specific parameters.

        Args:
            args: Positional arguments passed up the inheritance chain.
            z_index: The stacking order of images and text **for non-animations**.

              Images drawn in the same location with different z-index values will be
              blended if they are semi-transparent. If *z_index* is:

              * ``>= 0``, the image will be drawn above text.
              * ``< 0``, the image will be drawn below text.
              * ``< -(2 ** 31) / 2``, the image will be drawn below non-default text
                background colors.
              * ``None``, deletes any directly overlapping image.

              .. note::
                Currently, ``None`` is **only used internally** as it's buggy on
                Kitty <= 0.25.0. It's only mentioned here for the sake of completeness.

                To inter-mixing text with the image, see the *mix* parameter.

            mix: Image/Text inter-mixing policy **for non-animations**. If:

              * ``True``, text within the region covered by the image will NOT be
                erased.
              * ``False``, text within the region covered by the image will be
                erased, though text can be inter-mixed with the image after it's
                been drawn.

            kwargs: Keyword arguments passed up the inheritance chain.

        See the ``draw()`` method of the parent classes for full details, including the
        description of other parameters.
        """
        arguments = locals()
        super().draw(
            *args,
            **kwargs,
            **{
                var: arguments[var]
                for var, default in __class__.draw.__kwdefaults__.items()
                if arguments[var] is not default
            },
        )

    @classmethod
    @lock_tty
    def is_supported(cls):
        if cls._supported is None:
            cls._supported = False

            # Kitty graphics query + terminal attribute query
            # The second query is to speed up the query since most (if not all)
            # terminals should support it and most terminals treat queries as FIFO
            response = query_terminal(
                (
                    f"{_START}a=q,t=d,i=31,f=24,s=1,v=1,C=1,c=1,r=1;AAAA{_END}\033[c"
                ).encode(),
                lambda s: not s.endswith(b"c"),
            )

            # Not supported if it doesn't respond to either query
            # or responds to the second but not the first
            if response and (
                response.rpartition(b"\033")[0] == f"{_START}i=31;OK{_END}".encode()
            ):
                # Currently, only kitty >= 0.20.0 and Konsole >= 22.04.0 implement the
                # protocol features utilized
                response = query_terminal(
                    b"\033[>q", lambda s: not s.endswith(b"\033\\")
                ).decode()
                match = re.match(
                    r"\033P>\|(\w+)[( ]?([^)\033]+)\)?\033\\", response, re.ASCII
                )
                if match:
                    name, version = match.groups()
                    try:
                        version = tuple(map(int, version.split(".")))
                    except ValueError:  # Version string not "understood"
                        pass
                    else:
                        if name.casefold() == "kitty":
                            cls._KITTY_VERSION = version
                        elif name.casefold() == "konsole":
                            cls._KONSOLE_VERSION = version

                        # fmt: off
                        cls._supported = (
                            cls._KITTY_VERSION >= (0, 20, 0)
                            or cls._KONSOLE_VERSION >= (22, 4, 0)
                        )
                        # fmt: on

        return cls._supported

    @classmethod
    def _check_style_format_spec(cls, spec: str, original: str) -> Dict[str, Any]:
        parent, z, index, mix, invalid = FORMAT_SPEC.fullmatch(spec).groups()
        if invalid:
            raise _style_error(cls)(
                f"Invalid style-specific format specification {original!r}"
            )

        args = {}
        if parent:
            args.update(super()._check_style_format_spec(parent, original))
        if z:
            args["z_index"] = index and int(index)
        if mix:
            args["mix"] = bool(int(mix[-1]))

        return cls._check_style_args(args)

    @staticmethod
    def _clear_images():
        _stdout_write(b"\033_Ga=d;\033\\")
        return True

    @classmethod
    def _clear_frame(cls):
        if cls._KITTY_VERSION and cls._KITTY_VERSION <= (0, 25, 0):
            cls._clear_images()
            return True
        return False

    def _display_animated(self, *args, **kwargs) -> None:
        if self._KITTY_VERSION > (0, 25, 0):
            kwargs["z_index"] = None
        else:
            try:
                del kwargs["z_index"]
            except KeyError:
                pass

        super()._display_animated(*args, **kwargs)

<<<<<<< HEAD
=======
    def _get_render_size(self) -> Tuple[int, int]:
        return tuple(map(mul, self.rendered_size, get_cell_size() or (1, 2)))

    @staticmethod
    def _handle_interrupted_draw():
        """Performs neccessary actions when image drawing is interrupted.

        If drawing is interruped while transmiting a command, it causes terminal to
        wait for more data (in fact, it actually consumes any output following)
        until the output reaches the expected payload size or ST (String Terminator)
        is written.

        Also, if the image data was chunked, it would be expecting the last chunk.
        In this case, output is not consumed but the next graphics command sent
        might not be treated as expected on some terminals e.g Konsole.
        """

        # End last command (does no harm if there wasn't an unterminated commanand)
        # and send "last chunk" in case the last transmission was chunked.
        # Konsole sometimes requires ST to be written twice.
        print(f"{_END * 2}{_START}q=1,m=0;{_END}", end="", flush=True)

    @staticmethod
    def _pixels_cols(
        *, pixels: Optional[int] = None, cols: Optional[int] = None
    ) -> int:
        return (
            ceil(pixels // (get_cell_size() or (1, 2))[0])
            if pixels is not None
            else cols * (get_cell_size() or (1, 2))[0]
        )

    @staticmethod
    def _pixels_lines(
        *, pixels: Optional[int] = None, lines: Optional[int] = None
    ) -> int:
        return (
            ceil(pixels // (get_cell_size() or (1, 2))[1])
            if pixels is not None
            else lines * (get_cell_size() or (1, 2))[1]
        )

>>>>>>> 92a89462
    def _render_image(
        self,
        img: PIL.Image.Image,
        alpha: Union[None, float, str],
        *,
        z_index: Optional[int] = 0,
        mix: bool = False,
    ) -> str:
        # NOTE: It's more efficient to write separate strings to the buffer separately
        # than concatenate and write together.

        # Using `c` and `r` ensures that an image always occupies the correct amount
        # of columns and lines even if the cell size has changed when it's drawn.
        # Since we use `c` and `r` control data keys, there's no need upscaling the
        # image on this end; ensures minimal payload.

        r_width, r_height = self.rendered_size
        width, height = self._get_minimal_render_size()

        img = self._get_render_data(
            img, alpha, size=(width, height), pixel_data=False  # fmt: skip
        )[0]
        format = getattr(f, img.mode)
        raw_image = img.tobytes()

        # clean up
        if img is not self._source:
            img.close()

        control_data = ControlData(f=format, s=width, c=r_width, z=z_index)
        erase = "" if mix else f"\033[{r_width}X"
        jump_right = f"\033[{r_width}C"
        if z_index is None:
            delete = f"{_START}a=d,d=c;{_END}"
            clear = f"{delete}\0337\033[{r_width}C{delete}\0338"

        if self._render_method == LINES:
            cell_height = height // r_height
            bytes_per_line = width * cell_height * (format // 8)
            vars(control_data).update(dict(v=cell_height, r=1))

            with io.StringIO() as buffer, io.BytesIO(raw_image) as raw_image:
                trans = Transmission(control_data, raw_image.read(bytes_per_line))
                z_index is None and buffer.write(clear)
                buffer.write(trans.get_chunked())
                # Writing spaces clears any text under transparent areas of an image
                for _ in range(r_height - 1):
                    buffer.write(erase)
                    buffer.write(jump_right)
                    buffer.write("\n")
                    trans = Transmission(control_data, raw_image.read(bytes_per_line))
                    z_index is None and buffer.write(clear)
                    buffer.write(trans.get_chunked())
                buffer.write(erase)
                buffer.write(jump_right)

                return buffer.getvalue()
        else:
            vars(control_data).update(dict(v=height, r=r_height))
            return "".join(
                (
                    z_index is None and clear or "",
                    Transmission(control_data, raw_image).get_chunked(),
                    f"{erase}{jump_right}\n" * (r_height - 1),
                    f"{erase}{jump_right}",
                )
            )


@dataclass
class Transmission:
    """An abstraction of the kitty terminal graphics escape code.

    Args:
        control: The control data.
        payload: The payload.
    """

    control: ControlData
    payload: bytes

    def __post_init__(self):
        self._compressed = False
        if self.control.o == o.ZLIB:
            self.compress()

    def compress(self):
        if self.control.t == t.DIRECT and not self._compressed:
            self.payload = compress(self.payload)
            self.control.o = o.ZLIB
            self._compressed = True

    def decompress(self):
        if self.control.t == t.DIRECT and self._compressed:
            self.control.o = None
            self.payload = decompress(self.payload)
            self._compressed = False

    def encode(self) -> bytes:
        return standard_b64encode(self.payload)

    def get_chunked(self) -> str:
        return "".join(self.get_chunks())

    def get_chunks(self, size: int = 4096) -> Generator[str, None, None]:
        payload = self.get_payload()

        chunk, next_chunk = payload.read(size), payload.read(size)
        yield f"\033_G{self.get_control_data()},m={bool(next_chunk):d};{chunk}\033\\"

        chunk, next_chunk = next_chunk, payload.read(size)
        while next_chunk:
            yield f"\033_Gm=1;{chunk}\033\\"
            chunk, next_chunk = next_chunk, payload.read(size)

        if chunk:  # false if there was never a next chunk
            yield f"\033_Gm=0;{chunk}\033\\"

    def get_control_data(self) -> str:
        return ",".join(
            f"{key}={value}"
            for key, value in asdict(self.control).items()
            if value is not None
        )

    def get_payload(self) -> io.StringIO:
        return io.StringIO(self.encode().decode("ascii"))


# Values for control data keys with limited set of values


class a:
    TRANS = "t"
    TRANS_DISP = "T"
    QUERY = "q"
    PLACE = "p"
    DELETE = "d"
    TRANS_FRAMES = "f"
    CONTROL_ANIM = "a"
    COMPOSE_FRAMES = "c"


class C:
    MOVE = 0
    STAY = 1


class f:
    RGB = 24
    RGBA = 32
    PNG = 100


class o:
    ZLIB = "z"


class t:
    DIRECT = "d"
    FILE = "f"
    TEMP = "t"
    SHARED = "s"


class z:
    BEHIND = -1
    IN_FRONT = 0


@dataclass
class ControlData:
    """Represents a portion of the kitty terminal graphics protocol control data"""

    a: Optional[str] = a.TRANS_DISP  # action
    f: Optional[int] = f.RGBA  # data format
    t: Optional[str] = t.DIRECT  # transmission medium
    s: Optional[int] = None  # image width
    v: Optional[int] = None  # image height
    z: Optional[int] = z.IN_FRONT  # z-index
    o: Optional[str] = o.ZLIB  # compression
    C: Optional[int] = C.STAY  # cursor movement policy

    # # Image display size in columns and rows/lines
    # # The image is shrunk or enlarged to fit
    c: Optional[int] = None  # columns
    r: Optional[int] = None  # rows

    def __post_init__(self):
        if self.f == f.PNG:
            self.s = self.v = None


class _ControlData:  # Currently Unused

    i: Optional[int] = None  # image ID
    d: Optional[str] = None  # delete images
    m: Optional[int] = None  # payload chunk
    O: Optional[int] = None  # data start offset; with t=s or t=f
    S: Optional[int] = None  # data size in bytes; with f=100,o=z or t=s or t=f

    # Origin offset (px) within the current cell; Must be less than the cell size
    # (0, 0) == Top-left corner of the cell; Not used with `c` and `r`.
    X: Optional[int] = None
    Y: Optional[int] = None

    # Image crop (px)
    # # crop origin; (0, 0) == top-left corner of the image
    x: Optional[int] = None
    y: Optional[int] = None
    # # crop rectangle size
    w: Optional[int] = None
    h: Optional[int] = None


_START = "\033_G"
_END = "\033\\"
_FMT = f"{_START}%(control)s;%(payload)s{_END}"
_stdout_write = sys.stdout.buffer.write<|MERGE_RESOLUTION|>--- conflicted
+++ resolved
@@ -7,24 +7,13 @@
 import sys
 from base64 import standard_b64encode
 from dataclasses import asdict, dataclass
-<<<<<<< HEAD
-from subprocess import run
-from typing import Generator, Optional, Set, Union
-=======
-from math import ceil
-from operator import mul
 from typing import Any, Dict, Generator, Optional, Set, Tuple, Union
->>>>>>> 92a89462
 from zlib import compress, decompress
 
 import PIL
 
-<<<<<<< HEAD
+from ..exceptions import _style_error
 from ..utils import lock_tty, query_terminal
-=======
-from ..exceptions import _style_error
-from ..utils import get_cell_size, lock_tty, query_terminal
->>>>>>> 92a89462
 from .common import GraphicsImage
 
 FORMAT_SPEC = re.compile(r"([^zm]*)(z(-?\d+)?)?(m[01])?(.*)", re.ASCII)
@@ -277,11 +266,6 @@
 
         super()._display_animated(*args, **kwargs)
 
-<<<<<<< HEAD
-=======
-    def _get_render_size(self) -> Tuple[int, int]:
-        return tuple(map(mul, self.rendered_size, get_cell_size() or (1, 2)))
-
     @staticmethod
     def _handle_interrupted_draw():
         """Performs neccessary actions when image drawing is interrupted.
@@ -301,27 +285,6 @@
         # Konsole sometimes requires ST to be written twice.
         print(f"{_END * 2}{_START}q=1,m=0;{_END}", end="", flush=True)
 
-    @staticmethod
-    def _pixels_cols(
-        *, pixels: Optional[int] = None, cols: Optional[int] = None
-    ) -> int:
-        return (
-            ceil(pixels // (get_cell_size() or (1, 2))[0])
-            if pixels is not None
-            else cols * (get_cell_size() or (1, 2))[0]
-        )
-
-    @staticmethod
-    def _pixels_lines(
-        *, pixels: Optional[int] = None, lines: Optional[int] = None
-    ) -> int:
-        return (
-            ceil(pixels // (get_cell_size() or (1, 2))[1])
-            if pixels is not None
-            else lines * (get_cell_size() or (1, 2))[1]
-        )
-
->>>>>>> 92a89462
     def _render_image(
         self,
         img: PIL.Image.Image,
